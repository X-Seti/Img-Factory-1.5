#!/usr/bin/env python3
"""
X-Seti - July22 2025 - IMG Factory 1.5 - AtariST version :D
#this belongs in root /imgfactory.py - version 71
"""
import sys
import os
import mimetypes
from typing import Optional, List, Dict, Any
from pathlib import Path
print("Starting application...")

# Setup paths FIRST - before any other imports
current_dir = Path(__file__).parent
components_dir = current_dir / "apps.components"
gui_dir = current_dir / "apps.gui"
utils_dir = current_dir / "apps.utils"


# Add directories to Python path
if str(current_dir) not in sys.path:
    sys.path.insert(0, str(current_dir))
if components_dir.exists() and str(components_dir) not in sys.path:
    sys.path.insert(0, str(components_dir))
if gui_dir.exists() and str(gui_dir) not in sys.path:
    sys.path.insert(0, str(gui_dir))
if utils_dir.exists() and str(utils_dir) not in sys.path:
    sys.path.insert(0, str(utils_dir))

# Now continue with other imports
from typing import Optional, List, Dict, Any
from PyQt6.QtWidgets import (
    QApplication, QMainWindow, QWidget, QVBoxLayout, QHBoxLayout,
    QSplitter, QTableWidget, QTableWidgetItem, QTextEdit, QLabel, QDialog,
    QPushButton, QFileDialog, QMessageBox, QMenuBar, QStatusBar,
    QProgressBar, QHeaderView, QGroupBox, QComboBox, QLineEdit,
    QAbstractItemView, QTreeWidget, QTreeWidgetItem, QTabWidget,
    QGridLayout, QMenu, QButtonGroup, QRadioButton, QToolBar, QFormLayout
)
print("PyQt6.QtCore imported successfully")
from PyQt6.QtCore import pyqtSignal, QMimeData, Qt, QThread, QTimer, QSettings
from PyQt6.QtGui import QAction, QContextMenuEvent, QDragEnterEvent, QDropEvent, QFont, QIcon, QPixmap, QShortcut, QTextCursor

# OR use the full path:
from apps.utils.app_settings_system import AppSettings, apply_theme_to_app, SettingsDialog

#components
from apps.components.Img_Creator.img_creator import NewIMGDialog, IMGCreationThread
#from apps.components.Txd_Editor.txd_workshop import TXDEditor

#debug
from apps.debug.col_debug_functions import set_col_debug_enabled
from apps.debug.unified_debug_functions import integrate_all_improvements, install_debug_control_system

#Core functions.
from apps.core.img_formats import GameSpecificIMGDialog, IMGCreator
from apps.core.file_extraction import setup_complete_extraction_integration
from apps.core.file_type_filter import integrate_file_filtering
from apps.methods.rw_versions import get_rw_version_name
from apps.core.right_click_actions import integrate_right_click_actions, setup_table_context_menu
from apps.core.shortcuts import setup_all_shortcuts, create_debug_keyboard_shortcuts
from apps.core.convert import convert_img, convert_img_format
from apps.core.img_split import integrate_split_functions
from apps.core.theme_integration import integrate_theme_system
from apps.core.create import create_new_img
from apps.core.open import _detect_and_open_file, open_file_dialog, _detect_file_type
from apps.core.clean import integrate_clean_utilities
from apps.core.close import install_close_functions, setup_close_manager
from apps.core.export import integrate_export_functions
from apps.core.impotr import integrate_import_functions #import impotr
from apps.core.remove import integrate_remove_functions
from apps.core.export import export_selected_function, export_all_function, integrate_export_functions
from apps.core.dump import dump_all_function, dump_selected_function, integrate_dump_functions
from apps.core.import_via import integrate_import_via_functions
from apps.core.remove_via import integrate_remove_via_functions
from apps.core.export_via import export_via_function
from apps.core.rebuild import integrate_rebuild_functions
from apps.core.rebuild_all import integrate_batch_rebuild_functions
from apps.core.imgcol_rename import integrate_imgcol_rename_functions
from apps.core.imgcol_replace import integrate_imgcol_replace_functions
from apps.core.imgcol_convert import integrate_imgcol_convert_functions
from apps.core.save_entry import integrate_save_entry_function
from apps.core.rw_unk_snapshot import integrate_unknown_rw_detection
from apps.core.col_viewer_integration import integrate_col_viewer
#from apps.core.analyze_rw import integrate_rw_analysis_trigger

#gui-layout
from apps.gui.ide_dialog import integrate_ide_dialog
from apps.gui.gui_backend import ButtonDisplayMode, GUIBackend
from apps.gui.main_window import IMGFactoryMainWindow
from apps.gui.col_display import update_col_info_bar_enhanced
from apps.gui.gui_layout import IMGFactoryGUILayout
from apps.gui.unified_button_theme import apply_unified_button_theme
from apps.gui.gui_menu import IMGFactoryMenuBar
from apps.gui.autosave_menu import integrate_autosave_menu
from apps.gui.file_menu_integration import add_project_menu_items
from apps.gui.directory_tree_system import integrate_directory_tree_system
from apps.gui.tearoff_integration import integrate_tearoff_system

# After GUI setup:
from apps.gui.gui_context import (add_col_context_menu_to_entries_table, open_col_file_dialog, open_col_batch_proc_dialog, open_col_editor_dialog, analyze_col_file_dialog)

#Shared Methods - Shared Functions.
from apps.methods.img_core_classes import (
    IMGFile, IMGEntry, IMGVersion, Platform,
    IMGEntriesTable, FilterPanel, IMGFileInfoPanel, TabFilterWidget, integrate_filtering, create_entries_table_panel, format_file_size)
from apps.methods.col_core_classes import (
    COLFile, COLModel, COLVersion, COLMaterial, COLFaceGroup,
    COLSphere, COLBox, COLVertex, COLFace, Vector3, BoundingBox,
    diagnose_col_file, set_col_debug_enabled, is_col_debug_enabled
)

from apps.methods.col_integration import integrate_complete_col_system
from apps.methods.col_functions import setup_complete_col_integration
from apps.methods.col_parsing_functions import load_col_file_safely
from apps.methods.col_structure_manager import COLStructureManager
from apps.methods.img_analyze import analyze_img_corruption, show_analysis_dialog
from apps.methods.img_integration import integrate_img_functions, img_core_functions
from apps.methods.img_routing_operations import install_operation_routing
from apps.methods.img_validation import IMGValidator

from apps.methods.tab_system import (setup_tab_system, migrate_tabs, create_tab, update_references, integrate_tab_system)
from apps.methods.populate_img_table import reset_table_styling, install_img_table_populator
from apps.methods.progressbar_functions import integrate_progress_system
from apps.methods.update_ui_for_loaded_img import update_ui_for_loaded_img, integrate_update_ui_for_loaded_img
from apps.methods.import_highlight_system import enable_import_highlighting
from apps.methods.refresh_table_functions import integrate_refresh_table
from apps.methods.img_entry_operations import integrate_entry_operations
from apps.methods.mirror_tab_shared import show_mirror_tab_selection

from apps.methods.ide_parser_functions import integrate_ide_parser
from apps.methods.find_dups_functions import find_duplicates_by_hash, show_duplicates_dialog
from apps.methods.dragdrop_functions import integrate_drag_drop_system
from apps.methods.img_templates import IMGTemplateManager, TemplateManagerDialog

from apps.methods.img_import_functions import integrate_img_import_functions
from apps.methods.img_export_functions import integrate_img_export_functions
from apps.methods.col_export_functions import integrate_col_export_functions

App_name = "Img Factory 1.5"
<<<<<<< HEAD
App_build ="November 28"
=======
App_build ="November 29"
>>>>>>> 8f02b6ee
App_auth = "X-Seti"

def setup_rebuild_system(self): #vers 1
    """Setup hybrid rebuild system with mode selection"""
    try:
        from apps.core.hybrid_rebuild import setup_hybrid_rebuild_methods
        success = setup_hybrid_rebuild_methods(self)

        if success:
            self.log_message("Hybrid rebuild system enabled")
            # Now you have these methods available:

            # self.rebuild_all_img() - Shows batch mode dialog
            # self.quick_rebuild() - Fast mode only
            # self.fast_rebuild() - Direct fast mode
            # self.safe_rebuild() - Direct safe mode
        else:
            self.log_message("Hybrid rebuild setup failed")

        return success

    except ImportError:
        self.log_message("Hybrid rebuild not available")
        return False


def create_rebuild_menu(self): #vers 1
    """Create rebuild menu with mode options"""
    try:
        # Add to your existing menu bar
        rebuild_menu = self.menuBar().addMenu("ðŸ”§ Rebuild")

        # Regular rebuild (shows dialog)
        rebuild_action = QAction("Rebuild IMG...", self)
        rebuild_action.setShortcut("Ctrl+R")
        rebuild_action.setStatusTip("Rebuild current IMG file with mode selection")
        rebuild_action.triggered.connect(self.rebuild_img)
        rebuild_menu.addAction(rebuild_action)

        # Quick rebuild (fast mode only)
        quick_action = QAction("Quick Rebuild", self)
        quick_action.setShortcut("Ctrl+Shift+R")
        quick_action.setStatusTip("Quick rebuild using fast mode")
        quick_action.triggered.connect(self.quick_rebuild)
        rebuild_menu.addAction(quick_action)

        rebuild_menu.addSeparator()

        # Direct mode access
        fast_action = QAction("Fast Rebuild", self)
        fast_action.setStatusTip("Direct fast rebuild without dialog")
        fast_action.triggered.connect(self.fast_rebuild)
        rebuild_menu.addAction(fast_action)

        safe_action = QAction("Safe Rebuild", self)
        safe_action.setStatusTip("Direct safe rebuild with full checking")
        safe_action.triggered.connect(self.safe_rebuild)
        rebuild_menu.addAction(safe_action)

        rebuild_menu.addSeparator()

        # Batch rebuild
        batch_action = QAction("Rebuild All...", self)
        batch_action.setStatusTip("Batch rebuild multiple IMG files")
        batch_action.triggered.connect(self.rebuild_all_img)
        rebuild_menu.addAction(batch_action)

        return True

    except Exception as e:
        self.log_message(f"Rebuild menu creation failed: {str(e)}")
        return False

def setup_debug_mode(self): #vers 2
    """Setup debug mode integration"""
    self.debug = DebugSettings(self.app_settings)

    # Add debug menu item
    if hasattr(self, 'menu_bar_system'):
        debug_action = QAction("ðŸ› Debug Mode", self)
        debug_action.setCheckable(True)
        debug_action.setChecked(self.debug.debug_enabled)
        debug_action.triggered.connect(self.toggle_debug_mode)

        # Add to Settings menu
        if hasattr(self.menu_bar_system, 'settings_menu'):
            self.menu_bar_system.settings_menu.addSeparator()
            self.menu_bar_system.settings_menu.addAction(debug_action)


def debug_trace(func): #ver 1
    """Simple debug decorator to trace function calls."""
    def wrapper(*args, **kwargs):
        print(f"[DEBUG] Calling: {func.__name__} with args={args} kwargs={kwargs}")
        result = func(*args, **kwargs)
        print(f"[DEBUG] Finished: {func.__name__}")
        return result
    return wrapper


def toggle_debug_mode(self): #vers 2
    """Toggle debug mode with user feedback"""
    enabled = self.debug.toggle_debug_mode()
    status = "enabled" if enabled else "disabled"
    self.log_message(f"ðŸ› Debug mode {status}")

    if enabled:
        self.log_message("Debug categories: " + ", ".join(self.debug.debug_categories))
        # Run immediate debug check
        self.debug_img_entries()


def debug_img_entries(self): #vers 2
    """Enhanced debug function with categories"""
    if not self.debug.is_debug_enabled('TABLE_POPULATION'):
        return

    if not self.current_img or not self.current_img.entries:
        self.debug.debug_log("No IMG loaded or no entries found", 'TABLE_POPULATION', 'WARNING')
        return

    self.debug.debug_log(f"IMG file has {len(self.current_img.entries)} entries", 'TABLE_POPULATION')

    # Count file types
    file_types = {}
    all_extensions = set()
    extension_mismatches = []

    for i, entry in enumerate(self.current_img.entries):
        # Extract extension both ways
        name_ext = entry.name.split('.')[-1].upper() if '.' in entry.name else "NO_EXT"
        attr_ext = getattr(entry, 'extension', 'NO_ATTR').upper() if hasattr(entry, 'extension') and entry.extension else "NO_ATTR"

        all_extensions.add(name_ext)
        file_types[name_ext] = file_types.get(name_ext, 0) + 1

        # Check for extension mismatches
        if name_ext != attr_ext and attr_ext != "NO_ATTR":
            extension_mismatches.append(f"{entry.name}: name='{name_ext}' vs attr='{attr_ext}'")

        # Detailed debug for first 5 entries
        if i < 5:
            self.debug.debug_log(f"Entry {i}: {entry.name} -> {name_ext}", 'TABLE_POPULATION')

    # Summary
    self.debug.debug_log("File type summary:", 'TABLE_POPULATION')
    for ext, count in sorted(file_types.items()):
        self.debug.debug_log(f"  {ext}: {count} files", 'TABLE_POPULATION')

    self.debug.debug_log(f"All extensions found: {sorted(all_extensions)}", 'TABLE_POPULATION')

    # Extension mismatches
    if extension_mismatches:
        self.debug.debug_log(f"Extension mismatches found: {len(extension_mismatches)}", 'TABLE_POPULATION', 'WARNING')
        for mismatch in extension_mismatches[:10]:  # Show first 10
            self.debug.debug_log(f"  {mismatch}", 'TABLE_POPULATION', 'WARNING')

    # Table analysis
    table_rows = self.gui_layout.table.rowCount()
    hidden_count = sum(1 for row in range(table_rows) if self.gui_layout.table.isRowHidden(row))

    self.debug.debug_log(f"Table: {table_rows} rows, {hidden_count} hidden", 'TABLE_POPULATION')

    if hidden_count > 0:
        self.debug.debug_log("Some rows are hidden! Checking filter settings...", 'TABLE_POPULATION', 'WARNING')

        # Check filter combo if it exists
        try:
            # Look for filter combo in right panel
            filter_combo = self.findChild(QComboBox)
            if filter_combo:
                current_filter = filter_combo.currentText()
                self.debug.debug_log(f"Current filter: '{current_filter}'", 'TABLE_POPULATION')
        except:
            pass


class IMGLoadThread(QThread):
    """Background thread for loading IMG files"""
    progress_updated = pyqtSignal(int, str)  # progress, status
    loading_finished = pyqtSignal(object)    # IMGFile object
    loading_error = pyqtSignal(str)          # error message

    def __init__(self, file_path: str):
        super().__init__()
        self.file_path = file_path

    def run(self): #vers 1
        try:
            self.progress_updated.emit(10, "Opening file...")

            # Create IMG file instance
            img_file = IMGFile(self.file_path)

            self.progress_updated.emit(30, "Detecting format...")

            # Open and parse file (entries are loaded automatically by open())
            if not img_file.open():
                self.loading_error.emit(f"Failed to open IMG file: {self.file_path}")
                return

            self.progress_updated.emit(60, "Reading entries...")

            # Check if entries were loaded
            if not img_file.entries:
                self.loading_error.emit(f"No entries found in IMG file: {self.file_path}")
                return

            self.progress_updated.emit(80, "Validating...")

            # Validate the loaded file if validator exists
            try:
                validation = IMGValidator.validate_img_file(img_file)
                if not validation.is_valid:
                    # Just warn but don't fail - some IMG files might have minor issues
                    print(f"IMG validation warnings: {validation.get_summary()}")
            except:
                # If validator fails, just continue - validation is optional
                pass

            self.progress_updated.emit(100, "Complete")

            # Return the loaded IMG file
            self.loading_finished.emit(img_file)

        except Exception as e:
            self.loading_error.emit(f"Error loading IMG file: {str(e)}")


class IMGFactory(QMainWindow):
    """Main IMG Factory application window"""
    def __init__(self, settings): #vers 62
        """Initialize IMG Factory with optimized loading order"""
        super().__init__()

        # === PHASE 1: CORE SETUP (Fast) ===
        self.settings = settings
        self.app_settings = settings if hasattr(settings, 'themes') else AppSettings()

        # Window setup
        self.setWindowTitle(App_name + " - " + App_auth + " - " + App_build)
        self.setGeometry(100, 100, 1200, 800)

        # Core data initialization
        self.current_img: Optional[IMGFile] = None
        self.current_col: Optional[COLFile] = None

        #self.current_txd = None
        #self.txd_workshops = []
        self.open_files = {}
        self.tab_counter = 0
        self.load_thread: Optional[IMGLoadThread] = None

        # === PHASE 2: ESSENTIAL COMPONENTS (Fast) ===

        # Template manager (with better error handling)
        try:
            from apps.methods.img_templates import IMGTemplateManager
            self.template_manager = IMGTemplateManager()
            print("Template manager initialized")
        except Exception as e:
            print(f"Template manager failed: {str(e)}")
            class DummyTemplateManager:
                def get_all_templates(self): return []
                def get_default_templates(self): return []
                def get_user_templates(self): return []
            self.template_manager = DummyTemplateManager()

        # === PHASE 3: GUI CREATION (Medium) ===

        # Create GUI layout
        self.gui_layout = IMGFactoryGUILayout(self)
        integrate_directory_tree_system(self)

        # Menu system
        self.menubar = self.menuBar()
        self.menu_bar_system = IMGFactoryMenuBar(self)

        # Menu callbacks
        callbacks = {
            "about": self.show_about,
            "open_img": self.open_img_file,
            "new_img": self.create_new_img,
            "exit": self.close,
            "img_validate": self.validate_img,
            "customize_interface": self.show_gui_settings,
        }
        self.menu_bar_system.set_callbacks(callbacks)
        integrate_drag_drop_system(self)

        # Create main UI (includes tab system setup)
        self._create_ui()

        # Additional UI integrations
        add_project_menu_items(self)
        integrate_tab_system(self)
        integrate_tearoff_system(self)

        # === PHASE 4: ESSENTIAL INTEGRATIONS (Medium) ===

        # Core parsers (now safe to use log_message)
        integrate_ide_parser(self)
        integrate_ide_dialog(self)
        install_operation_routing(self)
        integrate_dump_functions(self)
        integrate_img_functions(self)
        integrate_export_functions(self)
        integrate_import_functions(self)
        integrate_remove_functions(self)
        integrate_save_entry_function(self)
        integrate_batch_rebuild_functions(self)
        integrate_rebuild_functions(self)

        integrate_imgcol_rename_functions(self)
        integrate_imgcol_replace_functions(self)
        integrate_imgcol_convert_functions(self)

        self.export_via = lambda: export_via_function(self)
        integrate_import_via_functions(self)
        integrate_remove_via_functions(self)
        integrate_entry_operations(self)
        integrate_img_import_functions(self)
        integrate_img_export_functions(self)
        integrate_col_export_functions(self)

        # File operations
        install_close_functions(self)

        # Table population (needed for IMG display)
        install_img_table_populator(self)

        # Update UI system
        integrate_update_ui_for_loaded_img(self)

        # === PHASE 5: CORE FUNCTIONALITY (Medium) ===
        self.export_selected = lambda: export_selected_function(self)
        self.export_all = lambda: export_all_function(self)
        self.dump_all = lambda: dump_all_function(self)
        self.dump_selected = lambda: dump_selected_function(self)
        integrate_refresh_table(self)

        # TXD Editor Integration
        try:
            self.txd_editor = None
            self.log_message("TXD Editor available")
        except Exception as e:
            self.log_message(f"TXD Editor failed: {str(e)}")

        # File extraction
        try:
            from apps.core.file_extraction import setup_complete_extraction_integration
            setup_complete_extraction_integration(self)
            self.log_message("File extraction integrated")
        except Exception as e:
            self.log_message(f"Extraction integration failed: {str(e)}")

        # COL System Integration
        try:
            from apps.methods.populate_col_table import load_col_file_safely
            self.load_col_file_safely = lambda file_path: load_col_file_safely(self, file_path)
            self.log_message("COL file loading enabled")
        except Exception as e:
            self.log_message(f"COL loading setup failed: {str(e)}")

        # File filtering
        integrate_file_filtering(self)


        # === PHASE 6: GUI BACKEND & SHORTCUTS (Medium) ===

        # GUI backend
        self.gui_backend = GUIBackend(self)

        # Keyboard shortcuts
        setup_all_shortcuts(self)

        # Context menus
        setup_table_context_menu(self)

        # === PHASE 7: OPTIONAL FEATURES (Heavy - Can be delayed) ===

        # Auto-save menu
        integrate_autosave_menu(self)

        # Theme system
        integrate_theme_system(self)
        if hasattr(self.app_settings, 'themes'):
            apply_theme_to_app(QApplication.instance(), self.app_settings)

        # Progress system
        #integrate_progress_system(self)

        # Split functions
        integrate_split_functions(self)

        # RW detection
        integrate_unknown_rw_detection(self)

        try:
            integrate_rebuild_functions(self)
            integrate_batch_rebuild_functions(self)
            integrate_clean_utilities(self)
            self.log_message("All systems integrated")
        except Exception as e:
            self.log_message(f"Integration failed: {e}")

        # === PHASE 9: HIGHLIGHTING & FINAL SETUP ===

        # Import highlighting
        enable_import_highlighting(self)

        # Restore settings
        self._restore_settings()

        # Utility functions
        self.setup_missing_utility_functions()

        # Final reload alias
        self.reload_table = self.reload_current_file

        # === STARTUP COMPLETE ===
        self.log_message("IMG Factory 1.5 initialized - Ready!")

        # Show window (non-blocking)
        self.show()


    def log_message(self, message: str): #vers 2
        """Optimized logging that works before GUI is ready"""
        try:
            # Check if GUI is ready
            if hasattr(self, 'gui_layout') and hasattr(self.gui_layout, 'log') and self.gui_layout.log:
                # Use QTimer to defer log updates to prevent blocking
                QTimer.singleShot(0, lambda: self._append_log_message(message))
            else:
                # Fallback to console if GUI not ready
                print(f"LOG: {message}")
        except Exception:
            print(f"LOG: {message}")

    def _append_log_message(self, message: str): #vers 1
        """Internal log message append"""
        try:
            if hasattr(self.gui_layout, 'log') and self.gui_layout.log:
                self.gui_layout.log.append(message)
                # Scroll to bottom
                scrollbar = self.gui_layout.log.verticalScrollBar()
                scrollbar.setValue(scrollbar.maximum())
        except Exception:
            pass

    def debug_img_before_loading(self, file_path): #vers 1
        """Quick debug before loading IMG"""
        try:
            file_size = os.path.getsize(file_path)
            self.log_message(f"Debug: File size = {file_size:,} bytes")

            with open(file_path, 'rb') as f:
                first_8_bytes = f.read(8)
                self.log_message(f"Debug: First 8 bytes = {first_8_bytes.hex()}")

                if first_8_bytes.startswith(b'VER2'):
                    entry_count = struct.unpack('<I', first_8_bytes[4:8])[0]
                    self.log_message(f"Debug: V2 entry count = {entry_count:,}")
                else:
                    potential_v1_entries = file_size // 32
                    self.log_message(f"Debug: Potential V1 entries = {potential_v1_entries:,}")

        except Exception as e:
            self.log_message(f"Debug failed: {e}")

    def show_debug_settings(self): #vers 1
        """Show debug settings dialog"""
        try:
            # Try to show proper debug settings if available
            from apps.utils.app_settings_system import SettingsDialog
            if hasattr(self, 'app_settings'):
                dialog = SettingsDialog(self.app_settings, self)
                dialog.exec()
            else:
                QMessageBox.information(self, "Debug Settings", "Debug settings: Use F12 to toggle performance mode")
        except ImportError:
            QMessageBox.information(self, "Debug Settings", "Debug settings: Use F12 to toggle performance mode")


    def _append_log_message(self, message: str): #vers 1
        """Internal log message append"""
        try:
            if hasattr(self.gui_layout, 'log') and self.gui_layout.log:
                self.gui_layout.log.append(message)
                # Scroll to bottom
                scrollbar = self.gui_layout.log.verticalScrollBar()
                scrollbar.setValue(scrollbar.maximum())
        except Exception:
            pass

    def analyze_corruption(self):
        """Analyze and fix IMG corruption"""
        return self.analyze_img_corruption()

    def analyze_img_corruption(self): #vers 1
        """Analyze IMG file for corruption - Menu callback"""
        try:
            if not hasattr(self, 'current_img') or not self.current_img:
                QMessageBox.warning(self, "No IMG File", "Please open an IMG file first to analyze corruption")
                return

            self.log_message("ðŸ” Starting IMG corruption analysis...")

            # Show corruption analysis dialog
            from apps.core.img_corruption_analyzer import show_corruption_analysis_dialog
            result = show_corruption_analysis_dialog(self)

            if result:
                # User wants to apply fixes
                report = result['report']
                fix_options = result['fix_options']

                from apps.core.img_corruption_analyzer import fix_corrupted_img
                success = fix_corrupted_img(self.current_img, report, fix_options, self)

                if success:
                    self.log_message("IMG corruption fixed successfully")
                else:
                    self.log_message("IMG corruption fix failed")
            else:
                self.log_message("Corruption analysis completed (no fixes applied)")

        except Exception as e:
            self.log_message(f"Corruption analysis error: {str(e)}")
            QMessageBox.critical(self, "Analysis Error", f"Corruption analysis failed:\n{str(e)}")

    def quick_fix_corruption(self): #vers 1
        """Quick fix common corruption issues - Menu callback"""
        try:
            if not hasattr(self, 'current_img') or not self.current_img:
                QMessageBox.warning(self, "No IMG File", "Please open an IMG file first")
                return

            self.log_message("ðŸ”§ Quick fixing IMG corruption...")

            # Analyze first
            from apps.core.img_corruption_analyzer import analyze_img_corruption
            report = analyze_img_corruption(self.current_img, self)

            if 'error' in report:
                QMessageBox.critical(self, "Analysis Failed",
                                   f"Could not analyze file:\n{report['error']}")
                return

            corrupted_count = len(report.get('corrupted_entries', []))

            if corrupted_count == 0:
                QMessageBox.information(self, "No Corruption",
                                      "No corruption detected in this IMG file!")
                return

            # Confirm quick fix
            reply = QMessageBox.question(self, "Quick Fix Corruption",
                                       f"Found {corrupted_count} corrupted entries.\n\n"
                                       f"Quick fix will:\n"
                                       f"â€¢ Clean all filenames\n"
                                       f"â€¢ Remove null bytes\n"
                                       f"â€¢ Fix control characters\n"
                                       f"â€¢ Create backup\n\n"
                                       f"Continue with quick fix?",
                                       QMessageBox.StandardButton.Yes | QMessageBox.StandardButton.No)

            if reply == QMessageBox.StandardButton.Yes:
                # Apply quick fix options
                quick_fix_options = {
                    'fix_filenames': True,
                    'remove_invalid': False,  # Don't remove entries in quick fix
                    'fix_null_bytes': True,
                    'fix_long_names': True,
                    'create_backup': True
                }

                from apps.core.img_corruption_analyzer import fix_corrupted_img
                success = fix_corrupted_img(self.current_img, report, quick_fix_options, self)

                if success:
                    self.log_message("Quick corruption fix completed")
                    QMessageBox.information(self, "Quick Fix Complete", f"Successfully fixed {corrupted_count} corrupted entries!\n\n", f"The IMG file has been cleaned and rebuilt.")
                else:
                    self.log_message("Quick corruption fix failed")

        except Exception as e:
            self.log_message(f"Quick fix error: {str(e)}")
            QMessageBox.critical(self, "Quick Fix Error", f"Quick fix failed:\n{str(e)}")

    def clean_filenames_only(self): #vers 1
        """Clean only filenames, keep all entries - Menu callback"""
        try:
            if not hasattr(self, 'current_img') or not self.current_img:
                QMessageBox.warning(self, "No IMG File", "Please open an IMG file first")
                return

            self.log_message("ðŸ§¹ Cleaning filenames only...")

            # Analyze corruption
            from apps.core.img_corruption_analyzer import analyze_img_corruption
            report = analyze_img_corruption(self.current_img, self)

            if 'error' in report:
                QMessageBox.critical(self, "Analysis Failed", f"Could not analyze file:\n{report['error']}")
                return

            corrupted_count = len(report.get('corrupted_entries', []))

            if corrupted_count == 0:
                QMessageBox.information(self, "No Corruption", "No filename corruption detected!")
                return

            # Apply filename-only cleaning
            filename_fix_options = {
                'fix_filenames': True,
                'remove_invalid': False,  # Never remove entries
                'fix_null_bytes': True,
                'fix_long_names': True,
                'create_backup': True
            }

            from apps.core.img_corruption_analyzer import fix_corrupted_img
            success = fix_corrupted_img(self.current_img, report, filename_fix_options, self)

            if success:
                self.log_message("Filename cleaning completed")
                QMessageBox.information(self, "Filenames Cleaned", f"Successfully cleaned {corrupted_count} filenames!\n\n", f"All entries preserved, only filenames fixed.")
            else:
                self.log_message("Filename cleaning failed")

        except Exception as e:
            self.log_message(f"Filename cleaning error: {str(e)}")
            QMessageBox.critical(self, "Cleaning Error", f"Filename cleaning failed:\n{str(e)}")

    def export_corruption_report(self): #vers 1
        """Export corruption report to file - Menu callback"""
        try:
            if not hasattr(self, 'current_img') or not self.current_img:
                QMessageBox.warning(self, "No IMG File", "Please open an IMG file first")
                return

            self.log_message("Generating corruption report...")

            # Analyze corruption
            from apps.core.img_corruption_analyzer import analyze_img_corruption
            report = analyze_img_corruption(self.current_img, self)

            if 'error' in report:
                QMessageBox.critical(self, "Analysis Failed", f"Could not analyze file:\n{report['error']}")
                return

            # Get save filename
            from PyQt6.QtWidgets import QFileDialog
            filename, _ = QFileDialog.getSaveFileName(
                self, "Export Corruption Report",
                f"{os.path.splitext(os.path.basename(self.current_img.file_path))[0]}_corruption_report.txt", "Text Files (*.txt);;All Files (*)")

            if filename:
                # Export detailed report
                with open(filename, 'w', encoding='utf-8') as f:
                    f.write(f"IMG Corruption Analysis Report\n")
                    f.write(f"Generated: {datetime.now().strftime('%Y-%m-%d %H:%M:%S')}\n")
                    f.write(f"File: {self.current_img.file_path}\n")
                    f.write("=" * 60 + "\n\n")

                    # Summary
                    total_entries = report.get('total_entries', 0)
                    corrupted_count = len(report.get('corrupted_entries', []))
                    f.write(f"Summary:\n")
                    f.write(f"  Total Entries: {total_entries:,}\n")
                    f.write(f"  Corrupted Entries: {corrupted_count:,}\n")
                    f.write(f"  Corruption Level: {(corrupted_count/total_entries*100) if total_entries > 0 else 0:.1f}%\n")
                    f.write(f"  Severity: {report.get('severity', 'Unknown')}\n\n")

                    # Issue breakdown
                    f.write(f"Issue Breakdown:\n")
                    for issue_type, count in report.get('issue_summary', {}).items():
                        f.write(f"  {issue_type}: {count} entries\n")
                    f.write("\n")

                    # Detailed corrupted entries
                    f.write(f"Detailed Corrupted Entries:\n")
                    f.write("-" * 60 + "\n")

                    for entry in report.get('corrupted_entries', []):
                        f.write(f"\nEntry #{entry.get('index', 0)}:\n")
                        f.write(f"  Original Name: {repr(entry.get('original_name', ''))}\n")
                        f.write(f"  Issues: {', '.join(entry.get('issues', []))}\n")
                        f.write(f"  Suggested Fix: {entry.get('suggested_fix', '')}\n")
                        f.write(f"  Size: {entry.get('size', 0):,} bytes\n")
                        f.write(f"  Offset: 0x{entry.get('offset', 0):08X}\n")

                self.log_message(f"Corruption report exported to: {filename}")
                QMessageBox.information(self, "Report Exported",
                                      f"Corruption report exported to:\n{filename}")

        except Exception as e:
            self.log_message(f"Report export error: {str(e)}")
            QMessageBox.critical(self, "Export Error", f"Report export failed:\n{str(e)}")


    def open_txd_workshop_docked(self, txd_name=None, txd_data=None): #vers 3
        """Open TXD Workshop as overlay on file window"""
        from apps.components.Txd_Editor.txd_workshop import TXDWorkshop

        # Get current tab
        current_tab_index = self.main_tab_widget.currentIndex()
        if current_tab_index < 0:
            self.log_message("No active tab")
            return None

        current_tab = self.main_tab_widget.widget(current_tab_index)
        if not current_tab:
            return None

        # Find the file list table to get its geometry
        from PyQt6.QtWidgets import QTableWidget
        tables = current_tab.findChildren(QTableWidget)

        if not tables:
            self.log_message("No table found to overlay")
            return None

        file_table = tables[0]

        # Create TXD Workshop as frameless overlay
        workshop = TXDWorkshop(parent=self, main_window=self)

        # Make it frameless overlay
        workshop.setWindowFlags(Qt.WindowType.Tool | Qt.WindowType.FramelessWindowHint)

        # Load TXD data if provided
        if txd_name and txd_data:
            workshop._load_txd_textures(txd_data, txd_name)

        # Get file table geometry in global coordinates
        table_rect = file_table.geometry()
        table_global_pos = file_table.mapToGlobal(table_rect.topLeft())

        # Position workshop over the file table
        workshop.setGeometry(
            table_global_pos.x(),
            table_global_pos.y(),
            table_rect.width(),
            table_rect.height()
        )

        # Store references for show/hide
        workshop.overlay_table = file_table
        workshop.overlay_tab_index = current_tab_index
        workshop.is_overlay = True

        # Show the workshop
        workshop.show()
        workshop.raise_()

        # Store in main window
        if not hasattr(self, 'txd_workshops'):
            self.txd_workshops = []
        self.txd_workshops.append(workshop)

        # Connect tab switching to hide/show
        self.main_tab_widget.currentChanged.connect(
            lambda idx: self._handle_txd_overlay_tab_switch(workshop, idx)
        )

        self.log_message("TXD Workshop opened as overlay")

        return workshop


    def _handle_txd_overlay_tab_switch(self, workshop, new_tab_index): #vers 1
        """Handle hiding/showing TXD Workshop overlay on tab switch"""
        if not hasattr(workshop, 'is_overlay') or not workshop.is_overlay:
            return

        if new_tab_index == workshop.overlay_tab_index:
            # Switched to TXD's tab - show and raise
            workshop.show()
            workshop.raise_()
            workshop.activateWindow()
        else:
            # Switched away - hide it
            workshop.hide()


    def setup_unified_signals(self): #vers 6
        """Setup unified signal handler for all table interactions"""
        from apps.components.unified_signal_handler import connect_table_signals

        # Connect main entries table to unified system
        success = connect_table_signals(
            table_name="main_entries",
            table_widget=self.gui_layout.table,
            parent_instance=self,
            selection_callback=self._unified_selection_handler,
            double_click_callback=self._unified_double_click_handler
        )

        if success:
            self.log_message("Unified signal system connected")
        else:
            self.log_message("Failed to connect unified signals")

        # Connect unified signals to status bar updates
        from apps.components.unified_signal_handler import signal_handler
        signal_handler.status_update_requested.connect(self._update_status_from_signal)


    # In core/export.py
    def export_selected_function(main_window):
        selected_tab, options = show_mirror_tab_selection(main_window, 'export')
        if selected_tab:
            start_export_operation(main_window, selected_tab, options)

    # In core/import.py
    def import_function(main_window):
        selected_tab, options = show_mirror_tab_selection(main_window, 'import')
        if selected_tab and options.get('import_files'):
            start_import_operation(main_window, selected_tab, options)

    # In core/remove.py
    def remove_selected_function(main_window):
        selected_tab, options = show_mirror_tab_selection(main_window, 'remove')
        if selected_tab:
            start_remove_operation(main_window, selected_tab, options)

    # In core/dump.py
    def dump_function(main_window):
        selected_tab, options = show_mirror_tab_selection(main_window, 'dump')
        if selected_tab:
            start_dump_operation(main_window, selected_tab, options)

    def split_via_function(main_window):
        selected_tab, options = show_mirror_tab_selection(main_window, 'split_via')
        if selected_tab:
            split_method = options.get('split_method', 'size')  # 'size' or 'count'
            split_value = options.get('split_value', 50)
            start_split_operation(main_window, selected_tab, split_method, split_value)

    def debug_img_entries(self): #vers 4
        """Debug function to check what entries are actually loaded"""
        if not self.current_img or not self.current_img.entries:
            self.log_message("âŒ No IMG loaded or no entries found")
            return

        self.log_message(f"ðŸ” DEBUG: IMG file has {len(self.current_img.entries)} entries")

        # Count file types
        file_types = {}
        all_extensions = set()

        for i, entry in enumerate(self.current_img.entries):
            # Debug each entry
            self.log_message(f"Entry {i}: {entry.name}")

            # Extract extension both ways
            name_ext = entry.name.split('.')[-1].upper() if '.' in entry.name else "NO_EXT"
            attr_ext = getattr(entry, 'extension', 'NO_ATTR').upper() if hasattr(entry, 'extension') and entry.extension else "NO_ATTR"

            all_extensions.add(name_ext)

            # Count by name-based extension
            file_types[name_ext] = file_types.get(name_ext, 0) + 1

            # Log extension differences
            if name_ext != attr_ext:
                self.log_message(f"Extension mismatch: name='{name_ext}' vs attr='{attr_ext}'")

        # Summary
        self.log_message(f"File type summary:")
        for ext, count in sorted(file_types.items()):
            self.log_message(f"  {ext}: {count} files")

        self.log_message(f"All extensions found: {sorted(all_extensions)}")

        # Check table row count vs entries count
        table_rows = self.gui_layout.table.rowCount()
        self.log_message(f"Table has {table_rows} rows, IMG has {len(self.current_img.entries)} entries")

        # Check if any rows are hidden
        hidden_count = 0
        for row in range(table_rows):
            if self.gui_layout.table.isRowHidden(row):
                hidden_count += 1

        self.log_message(f"Hidden rows: {hidden_count}")

        if hidden_count > 0:
            self.log_message("Some rows are hidden! Check the filter settings.")


    def _unified_double_click_handler(self, row, filename, item): #vers 2
        """Handle double-click through unified system"""
        # Get the actual filename from the first column (index 0)
        if row < self.gui_layout.table.rowCount():
            name_item = self.gui_layout.table.item(row, 0)
            if name_item:
                actual_filename = name_item.text()
                self.log_message(f"Double-clicked: {actual_filename}")

                # Show file info if IMG is loaded
                if self.current_img and row < len(self.current_img.entries):
                    entry = self.current_img.entries[row]
                    from apps.methods.img_core_classes import format_file_size
                    self.log_message(f"File info: {entry.name} ({format_file_size(entry.size)})")
            else:
                self.log_message(f"Double-clicked row {row} (no filename found)")
        else:
            self.log_message(f"Double-clicked: {filename}")


    def _unified_selection_handler(self, selected_rows, selection_count): #vers 1
        """Handle selection changes through unified system"""
        # Update button states based on selection
        has_selection = selection_count > 0
        self._update_button_states(has_selection)

        # Log selection (unified approach - no spam)
        if selection_count == 0:
            # Don't log "Ready" for empty selection to reduce noise
            pass
        elif selection_count == 1:
            # Get filename of selected item
            if selected_rows and len(selected_rows) > 0:
                row = selected_rows[0]
                if row < self.gui_layout.table.rowCount():
                    name_item = self.gui_layout.table.item(row, 0)
                    if name_item:
                        self.log_message(f"Selected: {name_item.text()}")


    def setup_missing_utility_functions(self): #vers 1
        """Add missing utility functions that selection callbacks need"""

        # Simple file type detection functions - MISSING FUNCTIONS
        self.has_col = lambda name: name.lower().endswith('.col') if name else False
        self.has_dff = lambda name: name.lower().endswith('.dff') if name else False
        self.has_txd = lambda name: name.lower().endswith('.txd') if name else False
        self.get_entry_type = lambda name: name.split('.')[-1].upper() if name and '.' in name else "Unknown"

        self.log_message("Missing utility functions added")


    # INTEGRATION FIX for imgfactory.py:
    def fix_selection_callback_functions(main_window): #vers 1
        """Add missing selection callback functions to main window"""
        try:
            # Add the missing has_* functions
            main_window.has_col = has_col
            main_window.has_dff = has_dff
            main_window.has_txd = has_txd
            main_window.get_entry_type = get_entry_type

            # Add other common utility functions that might be missing
            def get_selected_entry_name():
                """Get name of currently selected entry"""
                try:
                    if hasattr(main_window, 'gui_layout') and hasattr(main_window.gui_layout, 'table'):
                        table = main_window.gui_layout.table
                        current_row = table.currentRow()
                        if current_row >= 0:
                            name_item = table.item(current_row, 0)
                            if name_item:
                                return name_item.text()
                    return None
                except:
                    return None


            def get_selected_entries_count():
                """Get count of selected entries"""
                try:
                    if hasattr(main_window, 'gui_layout') and hasattr(main_window.gui_layout, 'table'):
                        table = main_window.gui_layout.table
                        return len(table.selectedItems())
                    return 0
                except:
                    return 0

            # Add utility functions to main window
            main_window.get_selected_entry_name = get_selected_entry_name
            main_window.get_selected_entries_count = get_selected_entries_count

            main_window.log_message("Selection callback functions fixed")
            return True

        except Exception as e:
            main_window.log_message(f"Selection callback fix failed: {e}")
            return False


    def setup_col_integration(self): #vers 2 #Restored
        """Setup complete COL integration with IMG Factory"""
        try:
            self.log_message("Setting up COL integration...")

            # Enable COL debug based on main debug state
            if hasattr(self, 'debug_enabled') and self.debug_enabled:
                set_col_debug_enabled(True)
            else:
                set_col_debug_enabled(False)

            # Setup complete COL integration
            success = setup_complete_col_integration(self)

            if success:
                self.log_message("COL integration completed successfully")

                # Add COL file loading capability
                self.load_col_file_safely = lambda file_path: load_col_file_safely(self, file_path)

                # Mark COL as available
                self.col_integration_active = True

            else:
                self.log_message("COL integration failed")

            return success

        except Exception as e:
            self.log_message(f"Error setting up COL integration: {str(e)}")
            return False


    def _update_ui_for_loaded_col(self): #vers 1 #restore
        """Update UI when COL file is loaded - Uses proper methods/populate_col_table.py"""
        if not hasattr(self, 'current_col') or not self.current_col:
            self.log_message("_update_ui_for_loaded_col called but no current_col")
            return

        try:
            # Update window title
            if hasattr(self.current_col, 'file_path'):
                file_name = os.path.basename(self.current_col.file_path)
                self.setWindowTitle(f"IMG Factory 1.5 - {file_name}")

            # Use proper COL table population from apps.methods.
            if hasattr(self, 'gui_layout') and hasattr(self.gui_layout, 'table'):
                try:
                    # Import the proper COL table functions
                    from apps.methods.populate_col_table import setup_col_table_structure, populate_table_with_col_data_debug

                    # Setup COL table structure (proper headers and widths)
                    setup_col_table_structure(self)

                    # Populate with actual COL data using the methods system
                    populate_table_with_col_data_debug(self, self.current_col)

                    model_count = len(self.current_col.models) if hasattr(self.current_col, 'models') else 0
                    self.log_message(f"COL table populated with {model_count} models")

                except ImportError as e:
                    self.log_message(f"COL methods not available: {str(e)}")
                    # Fallback to basic display
                    self._basic_col_table_fallback(file_name)

            # Update status
            if hasattr(self, 'gui_layout') and hasattr(self.gui_layout, 'show_progress'):
                self.gui_layout.show_progress(-1, "COL loaded")

            self.log_message("COL UI updated successfully")

        except Exception as e:
            self.log_message(f"Error updating COL UI: {str(e)}")

    # FIX: Close manager tab widget issue
    def fix_close_manager_tab_reference(main_window): #vers 1
        #"""Fix close manager missing main_tab_widget reference#"""
        try:
            if hasattr(main_window, 'close_manager'):
                # Add missing reference
                main_window.close_manager.main_tab_widget = main_window.main_tab_widget
                main_window.log_message("Close manager tab reference fixed")
                return True
        except Exception as e:
            main_window.log_message(f"Close manager fix failed: {str(e)}")
        return False


    def update_button_states(self, has_selection): #vers 4
        """Update button enabled/disabled states based on selection"""
        # Check what's loaded
        has_img = self.current_img is not None
        has_col = self.current_col is not None
        has_txd = hasattr(self, 'current_txd') and self.current_txd is not None

        # Log the button state changes for debugging
        self.log_message(f"Button states updated: selection={has_selection}, img_loaded={has_img}, col_loaded={has_col}, txd_loaded={has_txd}")

        # Find buttons in GUI layout and update their states
        # These buttons need both an IMG and selection
        selection_dependent_buttons = ['export_btn', 'export_selected_btn', 'remove_btn', 'remove_selected_btn', 'reload_btn', 'extract_btn', 'quick_export_btn']

        for btn_name in selection_dependent_buttons:
            if hasattr(self.gui_layout, btn_name):
                button = getattr(self.gui_layout, btn_name)
                if hasattr(button, 'setEnabled'):
                    # Enable for IMG files with selection, open edit for COL and TXD - TODO
                    button.setEnabled(has_selection and has_img and has_col and has_txd)

        # These buttons only need an IMG (no selection required) - DISABLE for COL and TXD
        img_dependent_buttons = [
            'import_btn', 'import_files_btn', 'rebuild_btn', 'close_btn',
            'validate_btn', 'refresh_btn', 'reload_btn'
        ]

        for btn_name in img_dependent_buttons:
            if hasattr(self.gui_layout, btn_name):
                button = getattr(self.gui_layout, btn_name)
                if hasattr(button, 'setEnabled'):
                    # Special handling for rebuild - disable for COL and TXD files
                    if btn_name == 'rebuild_btn':
                        button.setEnabled(has_img and not has_col and not has_txd)
                    else:
                        # Import/Close/Validate work for IMG or COL, but open TXD - TODO
                        button.setEnabled((has_img or has_col) and has_txd)


    def _update_status_from_signal(self, message): #vers 3
        """Update status from unified signal system"""
        # Update status bar if available
        if hasattr(self, 'statusBar') and self.statusBar():
            self.statusBar().showMessage(message)

        # Also update GUI layout status if available
        if hasattr(self.gui_layout, 'status_label'):
            self.gui_layout.status_label.setText(message)


    #these need to be checked
    def add_update_button_states_stub(main_window): #vers 1
        """Add stub for _update_button_states to prevent selection callback errors"""
        def _update_button_states_stub(has_selection):
            """Stub for button state updates - handled by connections.py"""
            pass  # Do nothing - connections.py handles this

        main_window._update_button_states = _update_button_states_stub
        main_window.log_message("Button states stub added")


    # MASTER FIX FUNCTION
    def apply_quick_fixes(main_window): #vers 2
        """Apply all quick fixes for missing methods"""
        try:
            fixes_applied = 0

            # Fix 1: Add missing COL UI update method (uses proper methods/)
            if not hasattr(main_window, '_update_ui_for_loaded_col'):
                setattr(main_window, '_update_ui_for_loaded_col',
                    lambda: _update_ui_for_loaded_col(main_window))
                setattr(main_window, '_basic_col_table_fallback',
                    lambda file_name: _basic_col_table_fallback(main_window, file_name))
                fixes_applied += 1

            # Fix 2: Fix close manager tab reference
            if fix_close_manager_tab_reference(main_window):
                fixes_applied += 1

            # Fix 3: Add button states stub
            add_update_button_states_stub(main_window)
            fixes_applied += 1

            main_window.log_message(f"Applied {fixes_applied} quick fixes")
            return True

        except Exception as e:
            main_window.log_message(f"Quick fixes failed: {str(e)}")
            return False


    def handle_col_file_open(self, file_path: str): #vers 4
        """Handle opening of COL files"""
        try:
            if file_path.lower().endswith('.col'):
                self.log_message(f"Loading COL file: {os.path.basename(file_path)}")

                if hasattr(self, 'load_col_file_safely'):
                    success = self.load_col_file_safely(file_path)
                    if success:
                        self.log_message("COL file loaded successfully")
                    else:
                        self.log_message("Failed to load COL file")
                    return success
                else:
                    self.log_message("COL integration not available")
                    return False

            return False

        except Exception as e:
            self.log_message(f"Error handling COL file: {str(e)}")
            return False

    def create_new_img(self): #vers 5
        """Show new IMG creation dialog - FIXED: No signal connections"""

    def select_all_entries(self): #vers 3
        """Select all entries in current table"""
        if hasattr(self.gui_layout, 'table') and self.gui_layout.table:
            self.gui_layout.table.selectAll()
            self.log_message("Selected all entries")


    def validate_img(self): #vers 4
        """Validate current IMG file"""
        if not self.current_img:
            self.log_message("No IMG file loaded")
            return

        try:
            from apps.methods.img_validation import IMGValidator
            validation = IMGValidator.validate_img_file(self.current_img)
            if validation.is_valid:
                self.log_message("IMG validation passed")
            else:
                self.log_message(f"IMG validation issues: {validation.get_summary()}")
        except Exception as e:
            self.log_message(f"Validation error: {str(e)}")


    def show_gui_settings(self): #vers 5
        """Show GUI settings dialog"""
        self.log_message("GUI settings requested")
        try:
            from apps.utils.app_settings_system import SettingsDialog
            dialog = SettingsDialog(self.app_settings, self)
            dialog.exec()
        except Exception as e:
            self.log_message(f"Settings dialog error: {str(e)}")


    def show_about(self):
        """Show about dialog"""
        QMessageBox.about(self, "About IMG Factory 1.5", "IMG Factory 1.5\nAdvanced IMG Archive Management\nX-Seti 2025")


    def enable_col_debug(self): #vers 2 #restore
        """Enable COL debug output"""
        # Set debug flag on all loaded COL files
        if hasattr(self, 'current_col') and self.current_col:
            self.current_col._debug_enabled = True

        # Set global flag for future COL files
        import methods.col_core_classes as col_module
        col_module._global_debug_enabled = True

        self.log_message("COL debug output enabled")


    def disable_col_debug(self): #vers 2 #restore
        """Disable COL debug output"""
        # Set debug flag on all loaded COL files
        if hasattr(self, 'current_col') and self.current_col:
            self.current_col._debug_enabled = False

        # Set global flag for future COL files
        import methods.col_core_classes as col_module
        col_module._global_debug_enabled = False

        self.log_message("COL debug output disabled")

    def toggle_col_debug(self): #vers 2 #restore
        """Toggle COL debug output"""
        try:
            import methods.col_core_classes as col_module
            debug_enabled = getattr(col_module, '_global_debug_enabled', False)

            if debug_enabled:
                self.disable_col_debug()
            else:
                self.enable_col_debug()

        except Exception as e:
            self.log_message(f"Debug toggle error: {e}")


    def setup_debug_controls(self): #vers 2 #restore
        """Setup debug control shortcuts - ADD THIS TO __init__"""
        try:
            from PyQt6.QtGui import QShortcut, QKeySequence

            # Ctrl+Shift+D for debug toggle
            debug_shortcut = QShortcut(QKeySequence("Ctrl+Shift+D"), self)
            debug_shortcut.activated.connect(self.toggle_col_debug)

            # Start with debug disabled for performance
            self.disable_col_debug()

            self.log_message("Debug controls ready (Ctrl+Shift+D to toggle COL debug)")

        except Exception as e:
            self.log_message(f"Debug controls error: {e}")

    def _create_ui(self): #vers 11
        """Create the main user interface - WITH TABS FIXED"""
        central_widget = QWidget()
        self.setCentralWidget(central_widget)

        # Main layout
        main_layout = QVBoxLayout(central_widget)
        main_layout.setContentsMargins(5, 5, 5, 5)

        # Create main tab widget for file handling
        self.main_tab_widget = QTabWidget()
        self.main_tab_widget.setTabsClosable(True)
        self.main_tab_widget.setMovable(True)

        # Initialize open files tracking (for migration)
        if not hasattr(self, 'open_files'):
            self.open_files = {}

        # Create initial empty tab
        self._create_initial_tab()

        # Setup close manager BEFORE tab system
        self.close_manager = install_close_functions(self)

        # Setup NEW tab system
        setup_tab_system(self)

        # Migrate existing tabs if any
        if self.open_files:
            migrate_tabs(self)

        # Add tab widget to main layout
        main_layout.addWidget(self.main_tab_widget)

        # Create GUI layout system (single instance)
        self.gui_layout.create_status_bar()
        self.gui_layout.apply_table_theme()

        # Setup unified signal system
        self.setup_unified_signals()


    def _create_initial_tab(self): #vers 4
        #./components/img_close_functions.py: - def _create_initial_tab[self]
        """Create initial empty tab"""
        # Create tab widget
        tab_widget = QWidget()
        tab_layout = QVBoxLayout(tab_widget)
        tab_layout.setContentsMargins(0, 0, 0, 0)

        # Create GUI layout for this tab
        self.gui_layout.create_main_ui_with_splitters(tab_layout)

        # Add tab with "No file" label
        self.main_tab_widget.addTab(tab_widget, "No File")


    def _find_table_in_tab(self, tab_widget): #vers 1
        """Find the table widget in a specific tab - HELPER METHOD"""
        try:
            if not tab_widget:
                return None

            # Method 1: Check for dedicated_table attribute (robust system)
            if hasattr(tab_widget, 'dedicated_table'):
                return tab_widget.dedicated_table

            # Method 2: Search recursively through widget hierarchy
            from PyQt6.QtWidgets import QTableWidget

            def find_table_recursive(widget):
                if isinstance(widget, QTableWidget):
                    return widget
                for child in widget.findChildren(QTableWidget):
                    return child  # Return first table found
                return None

            table = find_table_recursive(tab_widget)
            if table:
                return table

            # Method 3: Check standard locations
            if hasattr(tab_widget, 'table'):
                return tab_widget.table

            return None

        except Exception as e:
            self.log_message(f"Error finding table in tab: {str(e)}")
            return None


    def _log_current_tab_state(self, tab_index): #vers 1
        """Log current tab state for debugging export issues - HELPER METHOD"""
        try:
            # Log file state
            if self.current_img:
                entry_count = len(self.current_img.entries) if self.current_img.entries else 0
                self.log_message(f"State: IMG with {entry_count} entries")
            elif self.current_col:
                if hasattr(self.current_col, 'models'):
                    model_count = len(self.current_col.models) if self.current_col.models else 0
                    self.log_message(f"State: COL with {model_count} models")
                else:
                    self.log_message(f"State: COL file loaded")
            else:
                self.log_message(f"State: No file loaded")

            # Log table state
            if hasattr(self.gui_layout, 'table') and self.gui_layout.table:
                table = self.gui_layout.table
                row_count = table.rowCount() if table else 0
                self.log_message(f"Table: {row_count} rows in gui_layout.table")
            else:
                self.log_message(f"Table: No table reference in gui_layout")

        except Exception as e:
            self.log_message(f"Error logging tab state: {str(e)}")


    def ensure_current_tab_references_valid(self): #vers 1
        """Ensure current tab references are valid before export operations - PUBLIC METHOD"""
        try:
            current_index = self.main_tab_widget.currentIndex()
            if current_index == -1:
                return False

            # Force update tab references
            self._on_tab_changed(current_index)

            # Verify we have valid references
            has_valid_file = self.current_img is not None or self.current_col is not None
            has_valid_table = hasattr(self.gui_layout, 'table') and self.gui_layout.table is not None

            if has_valid_file and has_valid_table:
                self.log_message(f"Tab references validated for export operations")
                return True
            else:
                self.log_message(f"Invalid tab references - File: {has_valid_file}, Table: {has_valid_table}")
                return False

        except Exception as e:
            self.log_message(f"Error validating tab references: {str(e)}")
            return False


    def _update_info_bar_for_current_file(self): #vers 1
        """Update info bar based on current file type"""
        try:
            if self.current_img:
                # Update for IMG file
                entry_count = len(self.current_img.entries) if self.current_img.entries else 0
                file_path = getattr(self.current_img, 'file_path', 'Unknown')

                if hasattr(self.gui_layout, 'info_label') and self.gui_layout.info_label:
                    self.gui_layout.info_label.setText(f"IMG: {os.path.basename(file_path)} | {entry_count} entries")

            elif self.current_col:
                # Update for COL file
                model_count = len(self.current_col.models) if hasattr(self.current_col, 'models') and self.current_col.models else 0
                file_path = getattr(self.current_col, 'file_path', 'Unknown')

                if hasattr(self.gui_layout, 'info_label') and self.gui_layout.info_label:
                    self.gui_layout.info_label.setText(f"COL: {os.path.basename(file_path)} | {model_count} models")

        except Exception as e:
            self.log_message(f"Error updating info bar: {str(e)}")


    def setup_robust_tab_system(self): #vers 1
        """Setup robust tab system during initialization"""
        try:
            # Import and install robust tab system
            from apps.core.robust_tab_system import install_robust_tab_system

            if install_robust_tab_system(self):
                self.log_message("Robust tab system ready")

                # Run initial integrity check
                if hasattr(self, 'validate_tab_data_integrity'):
                    self.validate_tab_data_integrity()

                return True
            else:
                self.log_message("Failed to setup robust tab system")
                return False

        except ImportError:
            self.log_message("âš Robust tab system not available - using basic system")
            return False
        except Exception as e:
            self.log_message(f"Error setting up robust tab system: {str(e)}")
            return False


    # CLOSE MANAGER INTEGRATION

    def _reindex_open_files_robust(self, removed_index): #vers 1
        """ROBUST: Reindex with data preservation"""
        try:
            if not hasattr(self.main_window, 'open_files'):
                return

            self.log_message(f"ROBUST reindexing after removing tab {removed_index}")

            # STEP 1: Preserve data for all remaining tabs
            preserved_data = {}
            for tab_index in list(self.main_window.open_files.keys()):
                if tab_index != removed_index:
                    if hasattr(self.main_window, 'preserve_tab_table_data'):
                        self.main_window.preserve_tab_table_data(tab_index)

            # STEP 2: Reindex open_files (same as before)
            new_open_files = {}
            sorted_items = sorted(self.main_window.open_files.items())

            new_index = 0
            for old_index, file_info in sorted_items:
                if old_index == removed_index:
                    self.log_message(f"Skipping removed tab {old_index}")
                    continue

                new_open_files[new_index] = file_info
                self.log_message(f"Tab {old_index} â†’ Tab {new_index}: {file_info.get('tab_name', 'Unknown')}")
                new_index += 1

            self.main_window.open_files = new_open_files

            # STEP 3: Restore data for all tabs in their new positions
            for new_tab_index in new_open_files.keys():
                if hasattr(self.main_window, 'restore_tab_table_data'):
                    self.main_window.restore_tab_table_data(new_tab_index)

            self.log_message("ROBUST reindexing complete with data preservation")

            # STEP 4: Update current tab references
            current_index = self.main_window.main_tab_widget.currentIndex()
            if hasattr(self.main_window, 'update_tab_manager_references'):
                self.main_window.update_tab_manager_references(current_index)

        except Exception as e:
            self.log_message(f"Error in robust reindexing: {str(e)}")


    # INTEGRATION PATCH FOR EXISTING CLOSE MANAGER

    def patch_close_manager_for_robust_tabs(main_window): #vers 1
        """Patch existing close manager to use robust tab system"""
        try:
            if hasattr(main_window, 'close_manager'):
                # Replace the reindex method with robust version
                original_reindex = main_window.close_manager._reindex_open_files

                def robust_reindex_wrapper(removed_index):
                    return _reindex_open_files_robust(main_window.close_manager, removed_index)

                main_window.close_manager._reindex_open_files = robust_reindex_wrapper
                main_window.log_message("Close manager patched for robust tabs")
                return True
            else:
                main_window.log_message("No close manager found to patch")
                return False

        except Exception as e:
            main_window.log_message(f"Error patching close manager: {str(e)}")
            return False


    def _update_ui_for_current_file(self): #vers 5
        """Update UI for currently selected file"""
        if self.current_img:
            self.log_message("Updating UI for IMG file")
            self._update_ui_for_loaded_img()
        elif self.current_col:
            self.log_message("Updating UI for COL file")
            self._update_ui_for_loaded_col()
        else:
            self.log_message("Updating UI for no file")
            self._update_ui_for_no_img()


    def load_col_file_safely(self, file_path): #vers 4
        """Load COL file safely - Use the actual COL loading function"""
        try:
            # Import and use the real COL loading function
            from col_parsing_functions import load_col_file_safely as real_load_col
            success = real_load_col(self, file_path)
            if success:
                self.log_message(f"COL file loaded: {os.path.basename(file_path)}")
            return success
        except Exception as e:
            self.log_message(f"Error loading COL file: {str(e)}")
            return False


    def _load_col_as_generic_file(self, file_path): #vers 1
        """Load COL as generic file when COL classes aren't available"""
        try:
            # Create simple COL representation
            self.current_col = {
                "file_path": file_path, "type": "COL", "size": os.path.getsize(file_path)
            }

            # Update UI
            self._update_ui_for_loaded_col()

            self.log_message(f"Loaded COL (generic): {os.path.basename(file_path)}")

        except Exception as e:
            self.log_message(f"Error loading COL as generic: {str(e)}")


    def get_current_file_type(main_window) -> str: #vers 1
        """Get the current file type (IMG or COL)"""
        try:
            if hasattr(main_window, 'current_col') and main_window.current_col:
                return 'COL'
            elif hasattr(main_window, 'current_img') and main_window.current_img:
                return 'IMG'
            else:
                return 'UNKNOWN'
        except:
            return 'UNKNOWN'

    def has_col_file_loaded(main_window) -> bool: #vers 1
        """Check if a COL file is currently loaded - REPLACES has_col"""
        try:
            return hasattr(main_window, 'current_col') and main_window.current_col is not None
        except:
            return False

    def has_img_file_loaded(main_window) -> bool: #vers 1
        """Check if an IMG file is currently loaded"""
        try:
            return hasattr(main_window, 'current_img') and main_window.current_img is not None
        except:
            return False

    def open_img_file(self): #vers 2
        """Open file dialog - FIXED: Call imported function correctly"""
        try:
            open_file_dialog(self)  # Call function with self parameter
        except Exception as e:
            self.log_message(f"Error opening file dialog: {str(e)}")

    def open_file_dialog(self): #vers 1
        """Unified file dialog - imported from apps.core."""
        from apps.core.open_img import open_file_dialog
        return open_file_dialog(self)

    def _clean_on_img_loaded(self, img_file: IMGFile): #vers 6
        """Handle IMG loading - USES ISOLATED FILE WINDOW"""
        try:
            # Store the loaded IMG file
            current_index = self.main_tab_widget.currentIndex()
            if current_index in self.open_files:
                self.open_files[current_index]['file_object'] = img_file

            # Set current IMG reference
            self.current_img = img_file
            # CRITICAL: Store file object in tab tracking for tab switching
            current_index = self.main_tab_widget.currentIndex()
            if current_index in self.open_files:
                self.open_files[current_index]['file_object'] = img_file
                self.log_message(f"IMG file object stored in tab {current_index}")

            # Use isolated file window update
            success = self.gui_layout.update_file_window_only(img_file)

            # Properly hide progress and ensure GUI visibility
            self.gui_layout.hide_progress_properly()

            if success:
                self.log_message(f"Loaded (isolated): {os.path.basename(img_file.file_path)} ({len(img_file.entries)} entries)")

        except Exception as e:
            self.log_message(f"Loading error: {str(e)}")


    def reload_table(self): #vers 1
        """Reload current file - called by reload button"""
        return self.reload_current_file()


    def load_file_unified(self, file_path: str): #vers 8
        """Unified file loader for IMG and COL files"""
        try:
            if not file_path or not os.path.exists(file_path):
                self.log_message("File not found")
                return False

            file_ext = file_path.lower().split('.')[-1]
            file_name = os.path.basename(file_path)

            if file_ext == 'img':
                self._load_img_file_in_new_tab(file_path)  # â† Starts threading
                return True  # â† Return immediately, let threading finish
                try:
                    # Import IMG loading components directly
                    from apps.methods.img_core_classes import IMGFile
                    from apps.methods.populate_img_table import populate_img_table

                    # Create IMG file object
                    img_file = IMGFile(file_path)

                    if not img_file.open():
                        self.log_message(f"Failed to open IMG file: {img_file.get_error()}")
                        return False

                    # Set as current IMG file #hangs after second img added?
                    #self.current_img = img_file

                    # CRITICAL: Setup IMG table structure (6 columns)
                    if hasattr(self, 'gui_layout') and hasattr(self.gui_layout, 'table'):
                        table = self.gui_layout.table
                        # Reset to IMG structure
                        table.setColumnCount(6)
                        table.setHorizontalHeaderLabels([
                            "Name", "Type", "Size", "Offset", "RW Version", "Info"
                        ])
                        # Set IMG column widths
                        table.setColumnWidth(0, 200)  # Name
                        table.setColumnWidth(1, 80)   # Type
                        table.setColumnWidth(2, 100)  # Size
                        table.setColumnWidth(3, 100)  # Offset
                        table.setColumnWidth(4, 120)  # RW Version
                        table.setColumnWidth(5, 150)  # Info

                    # Populate table with IMG data using proper method

                    populate_img_table(table, img_file)

                    # Update window title
                    self.setWindowTitle(f"IMG Factory 1.5 - {file_name}")

                    # Update info panel/status
                    entry_count = len(img_file.entries) if img_file.entries else 0
                    file_size = os.path.getsize(file_path)

                    self.log_message(f"IMG file loaded: {entry_count} entries")
                    return True

                except Exception as img_error:
                    self.log_message(f"Error loading IMG file: {str(img_error)}")
                    return False

            elif file_ext == 'col':
                # COL file loading (unchanged - working correctly)
                if hasattr_open_txd_workshop(self, 'load_col_file_safely'):
                    self.log_message(f"Loading COL file: {file_name}")
                    success = self.load_col_file_safely(file_path)
                    if success:
                        self.log_message("COL file loaded successfully")
                    else:
                        self.log_message("Failed to load COL file")
                    return success
                else:
                    self.log_message("COL integration not available")
                    return False

            else:
                self.log_message(f"Unsupported file type: {file_ext}")
                return False

        except Exception as e:
            self.log_message(f"Error loading file: {str(e)}")
            import traceback
            traceback.print_exc()  # Debug info
            return False

    def _load_img_file_in_new_tab(self, file_path): #vers [your_version + 1]
        """Load IMG file in new tab"""
        try:
            import os
            self.log_message(f"Loading IMG in new tab: {os.path.basename(file_path)}")

            # Create new tab first
            tab_index = self.create_tab(file_path, 'IMG', None)

            # Then load IMG using your existing thread loader
            if self.load_thread and self.load_thread.isRunning():
                return

            self.load_thread = IMGLoadThread(file_path)
            self.load_thread.progress_updated.connect(self._on_img_load_progress)
            self.load_thread.loading_finished.connect(self._on_img_loaded)
            self.load_thread.loading_error.connect(self._on_img_load_error)
            self.load_thread.start()

        except Exception as e:
            self.log_message(f"Error loading IMG in new tab: {str(e)}")


    def _load_txd_file_in_new_tab(self, file_path):  # vers 3
        """Load TXD file in new tab - FIXED: creates tab, assigns data, no overwrite"""
        try:
            import os
            file_name = os.path.basename(file_path)
            base_name = file_name[:-4] if file_name.lower().endswith('.txd') else file_name

            # STEP 1: Create new tab
            tab_index = self.create_tab(file_path, 'TXD', None)
            if tab_index is None:
                self.log_message("Failed to create TXD tab")
                return

            # STEP 2: Load TXD via workshop
            from apps.components.Txd_Editor.txd_workshop import open_txd_workshop
            workshop = open_txd_workshop(self, file_path)

            if not workshop:
                self.log_message("TXD workshop failed to open")
                return

            # STEP 3: If TXD loading sets self.current_txd, assign it to the tab
            if hasattr(self, 'current_txd') and self.current_txd:
                tab_widget = self.main_tab_widget.widget(tab_index)
                if tab_widget:
                    tab_widget.file_object = self.current_txd
                    tab_widget.file_type = 'TXD'
                    tab_widget.file_path = file_path
                    self.log_message(f"TXD object assigned to tab {tab_index}")
                # Clear global reference
                self.current_txd = None

            # STEP 4: Ensure we're on the new tab
            self.main_tab_widget.setCurrentIndex(tab_index)

            self.log_message(f"TXD loaded in tab {tab_index}: {base_name}")

        except Exception as e:
            self.log_message(f"Error loading TXD in new tab: {str(e)}")
            import traceback
            traceback.print_exc()


    def _load_col_file_in_new_tab(self, file_path):  # vers 3
        """Load COL file in new tab - FULLY FIXED: creates tab first, assigns data correctly"""
        try:
            import os
            file_name = os.path.basename(file_path)
            self.log_message(f"Loading COL in new tab: {file_name}")

            # STEP 1: Create new tab BEFORE loading
            tab_index = self.create_tab(file_path, 'COL', None)
            if tab_index is None:
                self.log_message("Failed to create new tab for COL file")
                return

            # STEP 2: Remember the target tab index (in case user switches tabs during load)
            target_tab_index = tab_index

            # STEP 3: Load COL file (synchronously)
            if not hasattr(self, 'load_col_file_safely'):
                self.log_message("COL loading method not available")
                return

            success = self.load_col_file_safely(file_path)
            if not success:
                self.log_message("COL file failed to load after tab creation")
                # Optionally close the empty tab
                if hasattr(self, 'close_tab'):
                    self.close_tab(target_tab_index)
                return

            # STEP 4: At this point, self.current_col is set by load_col_file_safely
            # Assign it to the **correct tab**, not the current one (which may have changed)
            if target_tab_index >= self.main_tab_widget.count():
                self.log_message("Tab index out of bounds after COL load")
                return

            tab_widget = self.main_tab_widget.widget(target_tab_index)
            if tab_widget and self.current_col:
                # Store the loaded object on the tab
                tab_widget.file_object = self.current_col
                tab_widget.file_type = 'COL'
                tab_widget.file_path = file_path
                tab_widget.tab_ready = True

                # Update tab text (remove .col)
                base_name = file_name.rsplit('.', 1)[0]
                self.main_tab_widget.setTabText(target_tab_index, base_name)

                self.log_message(f"COL file assigned to tab {target_tab_index}")
            else:
                self.log_message("Warning: No tab widget or current_col missing after COL load")

            # STEP 5: Optionally clear global reference to avoid side effects
            # But only AFTER it's safely stored on the tab
            self.current_col = None

            # STEP 6: Switch to the new tab (optional but expected UX)
            self.main_tab_widget.setCurrentIndex(target_tab_index)

        except Exception as e:
            self.log_message(f"Error loading COL in new tab: {str(e)}")
            import traceback
            traceback.print_exc()


    def _open_txd_workshop(self, file_path=None): #vers 2
        """Open TXD Workshop - connects to tab switching"""
        from apps.components.Txd_Editor.txd_workshop import open_txd_workshop

        if not file_path:
            if hasattr(self, 'current_img') and self.current_img:
                file_path = self.current_img.file_path

        workshop = open_txd_workshop(self, file_path)

        if workshop:
            if not hasattr(self, 'txd_workshops'):
                self.txd_workshops = []

            self.txd_workshops.append(workshop)

            # Connect workshop to tab changes
            self.main_tab_widget.currentChanged.connect(
                lambda idx: self._update_workshop_on_tab_change(workshop, idx)
            )

            workshop.workshop_closed.connect(lambda: self._on_workshop_closed(workshop))
            self.log_message(f"Workshop opened and connected ({len(self.txd_workshops)} total)")

        return workshop


    def _update_workshop_on_tab_change(self, workshop, tab_index): #vers 1
        """Update specific workshop when tab changes"""
        if not workshop or not workshop.isVisible():
            return

        tab_widget = self.main_tab_widget.widget(tab_index)
        if not tab_widget:
            return

        file_path = getattr(tab_widget, 'file_path', None)
        if file_path:
            if file_path.lower().endswith('.txd'):
                workshop.open_txd_file(file_path)
            elif file_path.lower().endswith('.img'):
                workshop.load_from_img_archive(file_path)

    def _on_workshop_closed(self, workshop): #vers 1
        """Remove closed workshop from tracking list"""
        if hasattr(self, 'txd_workshops') and workshop in self.txd_workshops:
            self.txd_workshops.remove(workshop)
            self.log_message(f"Workshop closed ({len(self.txd_workshops)} remaining)")


    def open_file_dialog(main_window): #vers 8
        """Unified file dialog for IMG, COL, and TXD files"""
        file_path, _ = QFileDialog.getOpenFileName(
            main_window,
            "Open Archive",
            "",
            "All Supported (*.img *.col *.txd);;IMG Archives (*.img);;COL Archives (*.col);;TXD Textures (*.txd);;All Files (*)"
        )

        if file_path:
            file_ext = os.path.splitext(file_path)[1].lower()

            if file_ext == '.txd':
                load_txd_file(main_window, file_path)
            elif file_ext == '.col':
                # Create new tab for COL
                if hasattr(main_window, '_load_col_file_in_new_tab'):
                    main_window._load_col_file_in_new_tab(file_path)
                else:
                    main_window.load_col_file_safely(file_path)
            else:  # .img
                # Create new tab for IMG
                if hasattr(main_window, '_load_img_file_in_new_tab'):
                    main_window._load_img_file_in_new_tab(file_path)
                else:
                    main_window.load_img_file(file_path)


    def _on_img_load_progress(self, progress: int, status: str): #vers 5
        """Handle IMG loading progress updates - UPDATED: Uses unified progress system"""
        try:
            from apps.methods.progressbar_functions import update_progress
            update_progress(self, progress, status)
        except ImportError:
            # Fallback for systems without unified progress
            self.log_message(f"Progress: {progress}% - {status}")


    def _update_ui_for_no_img(self): #vers 6
        """Update UI when no IMG file is loaded - UPDATED: Uses unified progress system"""
        # Clear current data
        self.current_img = None
        self.current_col = None
        self.current_txd = None

        # Update window title
        self.setWindowTitle("IMG Factory 1.5")

        # Clear table if it exists
        if hasattr(self, 'gui_layout') and hasattr(self.gui_layout, 'table'):
            self.gui_layout.table.setRowCount(0)

        # Reset progress using unified system
        try:
            from apps.methods.progressbar_functions import hide_progress
            hide_progress(self, "Ready")
        except ImportError:
            # Fallback for old systems
            if hasattr(self, 'gui_layout') and hasattr(self.gui_layout, 'show_progress'):
                self.gui_layout.show_progress(-1, "Ready")

        # Update file info
        if hasattr(self.gui_layout, 'update_img_info'):
            self.gui_layout.update_img_info("No IMG loaded")

        # Reset any status labels
        if hasattr(self, 'file_path_label'):
            self.file_path_label.setText("No file loaded")
        if hasattr(self, 'version_label'):
            self.version_label.setText("---")
        if hasattr(self, 'entry_count_label'):
            self.entry_count_label.setText("0")
        if hasattr(self, 'img_status_label'):
            self.img_status_label.setText("No IMG loaded")

        # Disable buttons that require an IMG to be loaded
        buttons_to_disable = [
            'close_img_btn', 'rebuild_btn', 'rebuild_as_btn', 'validate_btn',
            'import_btn', 'export_all_btn', 'export_selected_btn'
        ]

        for btn_name in buttons_to_disable:
            if hasattr(self.gui_layout, btn_name):
                button = getattr(self.gui_layout, btn_name)
                if hasattr(button, 'setEnabled'):
                    button.setEnabled(False)

    def _on_img_load_error(self, error_message: str): #vers 4
        """Handle IMG loading error - UPDATED: Uses unified progress system"""
        self.log_message(f" {error_message}")

        # Hide progress using unified system
        try:
            from apps.methods.progressbar_functions import hide_progress
            hide_progress(self, "Load failed")
        except ImportError:
            # Fallback for old systems
            if hasattr(self.gui_layout, 'hide_progress'):
                self.gui_layout.hide_progress()

        QMessageBox.critical(self, "IMG Load Error", error_message)

    # Add this to __init__ method after GUI creation:
    def integrate_unified_progress_system(self): #vers 1
        """Integrate unified progress system - call in __init__"""
        try:
            from apps.methods.progressbar_functions import integrate_progress_system
            integrate_progress_system(self)
            self.log_message("Unified progress system integrated")
        except ImportError:
            self.log_message("Unified progress system not available - using fallback")
        except Exception as e:
            self.log_message(f"Progress system integration failed: {str(e)}")


    def _populate_col_table_img_format(self, col_file, file_name):
        """Populate table with COL models using same format as IMG entries""" #vers 2 #restare
        from PyQt6.QtWidgets import QTableWidgetItem
        from PyQt6.QtCore import Qt

        table = self.gui_layout.table

        # Keep the same 7-column format as IMG files
        table.setColumnCount(7)
        table.setHorizontalHeaderLabels([
            "Name", "Type", "Size", "Offset", "Version", "Compression", "Status"
        ])

        if not col_file or not hasattr(col_file, 'models') or not col_file.models:
            # Show the file itself if no models
            table.setRowCount(1)

            try:
                file_size = os.path.getsize(col_file.file_path) if col_file and hasattr(col_file, 'file_path') and col_file.file_path else 0
                size_text = self._format_file_size(file_size)
            except:
                size_text = "Unknown"

            items = [
                (file_name, "COL", size_text, "0x0", "Unknown", "None", "No Models")
            ]

            for row, item_data in enumerate(items):
                for col, value in enumerate(item_data):
                    item = QTableWidgetItem(str(value))
                    item.setFlags(item.flags() & ~Qt.ItemFlag.ItemIsEditable)
                    table.setItem(row, col, item)

            self.log_message(f"COL file loaded but no models found")
            return

        # Show individual models in IMG entry format
        models = col_file.models
        table.setRowCount(len(models))

        self.log_message(f"Populating table with {len(models)} COL models")

        virtual_offset = 0x0  # Virtual offset for COL models

        for row, model in enumerate(models):
            try:
                # Name - use model name or generate one
                model_name = getattr(model, 'name', f"Model_{row}") if hasattr(model, 'name') and model.name else f"Model_{row}"
                table.setItem(row, 0, QTableWidgetItem(model_name))

                # Type - just "COL" (like IMG shows "DFF", "TXD", etc.)
                table.setItem(row, 1, QTableWidgetItem("COL"))

                # Size - estimate model size in same format as IMG
                estimated_size = self._estimate_col_model_size_bytes(model)
                size_text = self._format_file_size(estimated_size)
                table.setItem(row, 2, QTableWidgetItem(size_text))

                # Offset - virtual hex offset (like IMG entries)
                offset_text = f"0x{virtual_offset:X}"
                table.setItem(row, 3, QTableWidgetItem(offset_text))
                virtual_offset += estimated_size  # Increment for next model

                # Version - show just the COL version number (1, 2, 3, or 4)
                if hasattr(model, 'version') and hasattr(model.version, 'value'):
                    version_text = str(model.version.value)  # Just "1", "2", "3", or "4"
                elif hasattr(model, 'version'):
                    version_text = str(model.version)
                else:
                    version_text = "Unknown"
                table.setItem(row, 4, QTableWidgetItem(version_text))

                # Compression - always None for COL models
                table.setItem(row, 5, QTableWidgetItem("None"))

                # Status - based on model content (like IMG status)
                stats = model.get_stats() if hasattr(model, 'get_stats') else {}
                total_elements = stats.get('total_elements', 0)

                if total_elements == 0:
                    status = "Empty"
                elif total_elements > 500:
                    status = "Complex"
                elif total_elements > 100:
                    status = "Medium"
                else:
                    status = "Ready"
                table.setItem(row, 6, QTableWidgetItem(status))

                # Make all items read-only (same as IMG)
                for col in range(7):
                    item = table.item(row, col)
                    if item:
                        item.setFlags(item.flags() & ~Qt.ItemFlag.ItemIsEditable)

            except Exception as e:
                self.log_message(f"âŒ Error populating COL model {row}: {str(e)}")
                # Create fallback row (same as IMG error handling)
                table.setItem(row, 0, QTableWidgetItem(f"Model_{row}"))
                table.setItem(row, 1, QTableWidgetItem("COL"))
                table.setItem(row, 2, QTableWidgetItem("0 B"))
                table.setItem(row, 3, QTableWidgetItem("0x0"))
                table.setItem(row, 4, QTableWidgetItem("Unknown"))
                table.setItem(row, 5, QTableWidgetItem("None"))
                table.setItem(row, 6, QTableWidgetItem("Error"))

        self.log_message(f"Table populated with {len(models)} COL models (IMG format)")

    def _estimate_col_model_size_bytes(self, model): #vers 2 #restare
        """Estimate COL model size in bytes (similar to IMG entry sizes)"""
        try:
            if not hasattr(model, 'get_stats'):
                return 1024  # Default 1KB

            stats = model.get_stats()

            # Rough estimation based on collision elements
            size = 100  # Base model overhead (header, name, etc.)
            size += stats.get('spheres', 0) * 16     # 16 bytes per sphere
            size += stats.get('boxes', 0) * 24       # 24 bytes per box
            size += stats.get('vertices', 0) * 12    # 12 bytes per vertex
            size += stats.get('faces', 0) * 8        # 8 bytes per face
            size += stats.get('face_groups', 0) * 8  # 8 bytes per face group

            # Add version-specific overhead
            if hasattr(model, 'version') and hasattr(model.version, 'value'):
                if model.version.value >= 3:
                    size += stats.get('shadow_vertices', 0) * 12
                    size += stats.get('shadow_faces', 0) * 8
                    size += 64  # COL3+ additional headers
                elif model.version.value >= 2:
                    size += 48  # COL2 headers

            return max(size, 64)  # Minimum 64 bytes

        except Exception:
            return 1024  # Default 1KB on error


    def _on_load_progress(self, progress: int, status: str): #vers 4
        """Handle loading progress updates"""
        if hasattr(self.gui_layout, 'show_progress'):
            self.gui_layout.show_progress(progress, status)
        else:
            self.log_message(f"Progress: {progress}% - {status}")



    def get_entry_rw_version(self, entry, extension): #vers 3
        """Detect RW version from entry file data"""
        try:
            # Skip non-RW files
            if extension not in ['DFF', 'TXD']:
                return "Unknown"

            # Check if entry already has version info
            if hasattr(entry, 'get_version_text') and callable(entry.get_version_text):
                return entry.get_version_text()

            # Try to get file data using different methods
            file_data = None

            # Method 1: Direct data access
            if hasattr(entry, 'get_data'):
                try:
                    file_data = entry.get_data()
                except:
                    pass

            # Method 2: Extract data method
            if not file_data and hasattr(entry, 'extract_data'):
                try:
                    file_data = entry.extract_data()
                except:
                    pass

            # Method 3: Read directly from IMG file
            if not file_data:
                try:
                    if (hasattr(self, 'current_img') and
                        hasattr(entry, 'offset') and
                        hasattr(entry, 'size') and
                        self.current_img and
                        self.current_img.file_path):

                        with open(self.current_img.file_path, 'rb') as f:
                            f.seek(entry.offset)
                            # Only read the header (12 bytes) for efficiency
                            file_data = f.read(min(entry.size, 12))
                except Exception as e:
                    print(f"DEBUG: Failed to read file data for {entry.name}: {e}")
                    return "Unknown"

            # Parse RW version from file header
            if file_data and len(file_data) >= 12:
                import struct
                try:
                    # RW version is stored at offset 8-12 in RW files
                    rw_version = struct.unpack('<I', file_data[8:12])[0]

                    if rw_version > 0:
                        version_name = get_rw_version_name(rw_version)
                        print(f"DEBUG: Found RW version 0x{rw_version:X} ({version_name}) for {entry.name}")
                        return f"RW {version_name}"
                    else:
                        print(f"DEBUG: Invalid RW version (0) for {entry.name}")
                        return "Unknown"

                except struct.error as e:
                    print(f"DEBUG: Struct unpack error for {entry.name}: {e}")
                    return "Unknown"
            else:
                print(f"DEBUG: Insufficient file data for {entry.name} (need 12 bytes, got {len(file_data) if file_data else 0})")
                return "Unknown"

        except Exception as e:
            print(f"DEBUG: RW version detection error for {entry.name}: {e}")
            return "Unknown"


    def format_file_size(size_bytes): #vers 2 #Restore
        """Format file size same as IMG entries"""
        try:
            # Use the same formatting as IMG entries
            try:
                from apps.methods.img_core_classes import format_file_size
                return format_file_size(size_bytes)
            except:
                pass

            # Fallback formatting (same logic as IMG)
            if size_bytes < 1024:
                return f"{size_bytes} B"
            elif size_bytes < 1024 * 1024:
                return f"{size_bytes // 1024} KB"
            elif size_bytes < 1024 * 1024 * 1024:
                return f"{size_bytes // (1024 * 1024)} MB"
            else:
                return f"{size_bytes // (1024 * 1024 * 1024)} GB"

        except Exception:
            return f"{size_bytes} bytes"


    def get_col_model_details_for_display(self, model, row_index): #vers 2 #Restore
        """Get COL model details in same format as IMG entry details"""
        try:
            stats = model.get_stats() if hasattr(model, 'get_stats') else {}

            details = {
                'name': getattr(model, 'name', f"Model_{row_index}") if hasattr(model, 'name') and model.name else f"Model_{row_index}",
                'type': "COL",
                'size': self._estimate_col_model_size_bytes(model),
                'version': str(model.version.value) if hasattr(model, 'version') and hasattr(model.version, 'value') else "Unknown",
                'elements': stats.get('total_elements', 0),
                'spheres': stats.get('spheres', 0),
                'boxes': stats.get('boxes', 0),
                'faces': stats.get('faces', 0),
                'vertices': stats.get('vertices', 0),
            }

            if hasattr(model, 'bounding_box') and model.bounding_box:
                bbox = model.bounding_box
                if hasattr(bbox, 'center') and hasattr(bbox, 'radius'):
                    details.update({
                        'bbox_center': (bbox.center.x, bbox.center.y, bbox.center.z),
                        'bbox_radius': bbox.radius,
                    })
                    if hasattr(bbox, 'min') and hasattr(bbox, 'max'):
                        details.update({
                            'bbox_min': (bbox.min.x, bbox.min.y, bbox.min.z),
                            'bbox_max': (bbox.max.x, bbox.max.y, bbox.max.z),
                        })

            return details

        except Exception as e:
            self.log_message(f"Error getting COL model details: {str(e)}")
            return {
                'name': f"Model_{row_index}",
                'type': "COL",
                'size': 0,
                'version': "Unknown",
                'elements': 0,
            }

    def show_col_model_details_img_style(self, model_index): #vers 2 #Restore
        """Show COL model details in same style as IMG entry details"""
        try:
            if (not hasattr(self, 'current_col') or
                not hasattr(self.current_col, 'models') or
                model_index >= len(self.current_col.models)):
                return

            model = self.current_col.models[model_index]
            details = self.get_col_model_details_for_display(model, model_index)

            from PyQt6.QtWidgets import QMessageBox

            info_lines = []
            info_lines.append(f"Name: {details['name']}")
            info_lines.append(f"Type: {details['type']}")
            info_lines.append(f"Size: {self._format_file_size(details['size'])}")
            info_lines.append(f"Version: {details['version']}")
            info_lines.append("")
            info_lines.append("Collision Data:")
            info_lines.append(f"  Total Elements: {details['elements']}")
            info_lines.append(f"  Spheres: {details['spheres']}")
            info_lines.append(f"  Boxes: {details['boxes']}")
            info_lines.append(f"  Faces: {details['faces']}")
            info_lines.append(f"  Vertices: {details['vertices']}")

            if 'bbox_center' in details:
                info_lines.append("")
                info_lines.append("Bounding Box:")
                center = details['bbox_center']
                info_lines.append(f"  Center: ({center[0]:.2f}, {center[1]:.2f}, {center[2]:.2f})")
                info_lines.append(f"  Radius: {details['bbox_radius']:.2f}")

            QMessageBox.information(
                self,
                f"COL Model Details - {details['name']}",
                "\n".join(info_lines)
            )

        except Exception as e:
            self.log_message(f"Error showing COL model details: {str(e)}")


    def _on_col_table_double_click(self, item): #vers 2 #Restore
        """Handle double-click on COL table item - IMG style"""
        try:
            if hasattr(self, 'current_col') and hasattr(self.current_col, 'models'):
                row = item.row()
                self.show_col_model_details_img_style(row)
            else:
                self.log_message("No COL models available for details")
        except Exception as e:
            self.log_message(f"Error handling COL table double-click: {str(e)}")

    def _on_col_loaded(self, col_file): #vers 1 #Restore
        """Handle COL file loaded - UPDATED with styling"""
        try:
            self.current_col = col_file
            # Store COL file in tab tracking
            current_index = self.main_tab_widget.currentIndex()

            if hasattr(self, 'open_files') and current_index in self.open_files:
                self.open_files[current_index]['file_object'] = col_file
                self.log_message(f"COL file object stored in tab {current_index}")

            # Apply COL tab styling if available
            if hasattr(self, '_apply_individual_col_tab_style'):
                self._apply_individual_col_tab_style(current_index)

            # Update file info in open_files (same as IMG)
            if current_index in self.open_files:
                self.open_files[current_index]['file_object'] = col_file
                self.log_message(f"Updated tab {current_index} with loaded COL")
            else:
                self.log_message(f"Tab {current_index} not found in open_files") #TODO warning svg icon

            # Apply enhanced COL tab styling after loading
            if hasattr(self, '_apply_individual_col_tab_style'):
                self._apply_individual_col_tab_style(current_index)

            # Update UI for loaded COL
            if hasattr(self, '_update_ui_for_loaded_col'):
                self._update_ui_for_loaded_col()

            # Update window title to show current file
            file_name = os.path.basename(col_file.file_path) if hasattr(col_file, 'file_path') else "Unknown COL"
            self.setWindowTitle(f"IMG Factory 1.5 - {file_name}")

            model_count = len(col_file.models) if hasattr(col_file, 'models') and col_file.models else 0
            self.log_message(f"Loaded: {file_name} ({model_count} models)")

            # Hide progress and show COL-specific status
            if hasattr(self.gui_layout, 'show_progress'):
                self.gui_layout.show_progress(-1, f"COL loaded: {model_count} models")

        except Exception as e:
            self.log_message(f"Error in _on_col_loaded: {str(e)}")
            if hasattr(self, '_on_col_load_error'):
                self._on_col_load_error(str(e))


    def _setup_col_integration_safely(self):
        """Setup COL integration safely"""
        try:
            if COL_SETUP_FUNCTION:
                result = COL_SETUP_FUNCTION(self)
                if result:
                    self.log_message("COL functionality integrated")
                else:
                    self.log_message("COL integration returned False")
            else:
                self.log_message("COL integration function not available")
        except Exception as e:
            self.log_message(f"COL integration error: {str(e)}")

    def _on_load_progress(self, progress: int, status: str): #vers 2 #Restore
        """Handle loading progress updates"""
        if hasattr(self.gui_layout, 'show_progress'):
            self.gui_layout.show_progress(progress, status)
        else:
            self.log_message(f"Progress: {progress}% - {status}")


    def _on_img_loaded(self, img_file): #vers 4
        """Handle IMG loading completion"""
        try:
            self.current_img = img_file

            # Store on current tab widget
            current_index = self.main_tab_widget.currentIndex()
            tab_widget = self.main_tab_widget.widget(current_index)
            if tab_widget:
                tab_widget.file_object = img_file
                self.log_message(f"IMG stored on tab {current_index}")

            # Update window title
            file_name = os.path.basename(img_file.file_path)
            self.setWindowTitle(f"IMG Factory 1.5 - {file_name}")

            # Update UI for loaded IMG
            if hasattr(self, '_update_ui_for_loaded_img'):
                self._update_ui_for_loaded_img()

            # Log success
            entry_count = len(img_file.entries) if img_file.entries else 0
            self.log_message(f"Loaded: {file_name} ({entry_count} entries)")

            # Hide progress
            if hasattr(self.gui_layout, 'hide_progress'):
                self.gui_layout.hide_progress()

        except Exception as e:
            self.log_message(f"Error in _on_img_loaded: {str(e)}")

            if hasattr(self, '_on_img_load_error'):
                self._on_img_load_error(str(e))

    def _populate_real_img_table(self, img_file: IMGFile): #vers 2 #Restore
        """Populate table with real IMG file entries - for SA format display"""
        if not img_file or not img_file.entries:
            self.gui_layout.table.setRowCount(0)
            return

        table = self.gui_layout.table
        entries = img_file.entries

        # Clear existing data (including sample entries)
        table.setRowCount(0)
        table.setRowCount(len(entries))

        for row, entry in enumerate(entries):
            try:
                # Name - should now be clean from fixed parsing
                clean_name = str(entry.name).strip() if hasattr(entry, 'name') else f"Entry_{row}"
                table.setItem(row, 0, QTableWidgetItem(clean_name))

                # Extension - Use the cleaned extension from populate_entry_details
                if hasattr(entry, 'extension') and entry.extension:
                    extension = entry.extension
                else:
                    # Fallback extraction
                    if '.' in clean_name:
                        extension = clean_name.split('.')[-1].upper()
                        extension = ''.join(c for c in extension if c.isalpha())
                    else:
                        extension = "NO_EXT"
                table.setItem(row, 1, QTableWidgetItem(extension))

                # Size - Format properly
                try:
                    if hasattr(entry, 'size') and entry.size:
                        size_bytes = int(entry.size)
                        if size_bytes < 1024:
                            size_text = f"{size_bytes} B"
                        elif size_bytes < 1024 * 1024:
                            size_text = f"{size_bytes / 1024:.1f} KB"
                        else:
                            size_text = f"{size_bytes / (1024 * 1024):.1f} MB"
                    else:
                        size_text = "0 B"
                except:
                    size_text = "Unknown"
                table.setItem(row, 2, QTableWidgetItem(size_text))

                # Hash/Offset - Show as hex
                try:
                    if hasattr(entry, 'offset') and entry.offset is not None:
                        offset_text = f"0x{int(entry.offset):X}"
                    else:
                        offset_text = "0x0"
                except:
                    offset_text = "0x0"
                table.setItem(row, 3, QTableWidgetItem(offset_text))

                # Version - Use proper RW version parsing
                try:
                    if extension in ['DFF', 'TXD']:
                        if hasattr(entry, 'get_version_text') and callable(entry.get_version_text):
                            version_text = entry.get_version_text()
                        elif hasattr(entry, 'rw_version') and entry.rw_version > 0:
                            # FIXED: Use proper RW version mapping
                            rw_versions = {
                                0x0800FFFF: "3.0.0.0",
                                0x1003FFFF: "3.1.0.1",
                                0x1005FFFF: "3.2.0.0",
                                0x1400FFFF: "3.4.0.3",
                                0x1803FFFF: "3.6.0.3",
                                0x1C020037: "3.7.0.2",
                                # Additional common SA versions
                                0x34003: "3.4.0.3",
                                0x35002: "3.5.0.2",
                                0x36003: "3.6.0.3",
                                0x37002: "3.7.0.2",
                                0x1801: "3.6.0.3",  # Common SA version
                                0x1400: "3.4.0.3",  # Common SA version
                            }

                            if entry.rw_version in rw_versions:
                                version_text = f"RW {rw_versions[entry.rw_version]}"
                            else:
                                # Show hex for unknown versions
                                version_text = f"RW 0x{entry.rw_version:X}"
                        else:
                            version_text = "Unknown"
                    elif extension == 'COL':
                        version_text = "COL"
                    elif extension == 'IFP':
                        version_text = "IFP"
                    else:
                        version_text = "Unknown"
                except:
                    version_text = "Unknown"
                table.setItem(row, 4, QTableWidgetItem(version_text))

                # Compression
                try:
                    if hasattr(entry, 'compression_type') and entry.compression_type:
                        if str(entry.compression_type).upper() != 'NONE':
                            compression_text = str(entry.compression_type)
                        else:
                            compression_text = "None"
                    else:
                        compression_text = "None"
                except:
                    compression_text = "None"
                table.setItem(row, 5, QTableWidgetItem(compression_text))

                # Status
                try:
                    if hasattr(entry, 'is_new_entry') and entry.is_new_entry:
                        status_text = "New"
                    elif hasattr(entry, 'is_replaced') and entry.is_replaced:
                        status_text = "Modified"
                    else:
                        status_text = "Ready"
                except:
                    status_text = "Ready"
                table.setItem(row, 6, QTableWidgetItem(status_text))

                # Make all items read-only
                for col in range(7):
                    item = table.item(row, col)
                    if item:
                        item.setFlags(item.flags() & ~Qt.ItemFlag.ItemIsEditable)

            except Exception as e:
                self.log_message(f"âŒ Error populating row {row}: {str(e)}")
                # Create minimal fallback row
                table.setItem(row, 0, QTableWidgetItem(f"Entry_{row}"))
                table.setItem(row, 1, QTableWidgetItem("UNKNOWN"))
                table.setItem(row, 2, QTableWidgetItem("0 B"))
                table.setItem(row, 3, QTableWidgetItem("0x0"))
                table.setItem(row, 4, QTableWidgetItem("Unknown"))
                table.setItem(row, 5, QTableWidgetItem("None"))
                table.setItem(row, 6, QTableWidgetItem("Error"))

        self.log_message(f"Table populated with {len(entries)} entries (SA format parser fixed)")


    def _on_load_error(self, error_message): #vers 2
        """Handle loading error from background thread"""
        try:
            self.log_message(f"Loading error: {error_message}")

            # Hide progress - CHECK if method exists first
            if hasattr(self, 'gui_layout') and hasattr(self.gui_layout, 'show_progress'):
                self.gui_layout.show_progress(-1, "Error loading file")

            # Reset UI to no-file state
            self._update_ui_for_no_img()

            # Show error dialog
            from PyQt6.QtWidgets import QMessageBox
            QMessageBox.critical(
                self,
                "Loading Error",
                f"Failed to load IMG file:\n\n{error_message}")

        except Exception as e:
            self.log_message(f"Error in _on_load_error: {str(e)}")


    def close_all_img(self):
        """Close all IMG files - Wrapper for close_all_tabs"""
        try:
            if hasattr(self, 'close_manager') and self.close_manager:
                self.close_manager.close_all_tabs()
            else:
                self.log_message("Close manager not available")
        except Exception as e:
            self.log_message(f"Error in close_all_img: {str(e)}")


    def import_via_tool(self): #vers 1
        """Import files using external tool"""
        self.log_message("Import via tool functionality coming soon")


    def export_via_tool(self): #vers 1
        """Export using external tool"""
        if not self.current_img:
            QMessageBox.warning(self, "Warning", "No IMG file loaded")
            return
        self.log_message("Export via tool functionality coming soon")


    def import_files(self):
        """Import files into current IMG"""
        if not self.current_img:
            QMessageBox.warning(self, "No IMG", "No IMG file is currently loaded.")
            return

        try:
            file_paths, _ = QFileDialog.getOpenFileNames(
                self, "Import Files", "", "All Files (*);;DFF Models (*.dff);;TXD Textures (*.txd);;COL Collision (*.col)")

            if file_paths:
                self.log_message(f"Importing {len(file_paths)} files...")

                # Show progress - CHECK if method exists first
                if hasattr(self.gui_layout, 'show_progress'):
                    self.gui_layout.show_progress(0, "Importing files...")

                imported_count = 0
                for i, file_path in enumerate(file_paths):
                    progress = int((i + 1) * 100 / len(file_paths))
                    if hasattr(self.gui_layout, 'show_progress'):
                        self.gui_layout.show_progress(progress, f"Importing {os.path.basename(file_path)}")

                    # Check if IMG has import_file method
                    if hasattr(self.current_img, 'import_file'):
                        if self.current_img.import_file(file_path):
                            imported_count += 1
                            self.log_message(f"Imported: {os.path.basename(file_path)}")
                    else:
                        self.log_message(f"IMG import_file method not available")
                        break

                # Refresh table
                if hasattr(self, '_populate_real_img_table'):
                    self._populate_real_img_table(self.current_img)
                else:
                    populate_img_table(self.gui_layout.table, self.current_img)

                self.log_message(f"Import complete: {imported_count}/{len(file_paths)} files imported")

                if hasattr(self.gui_layout, 'show_progress'):
                    self.gui_layout.show_progress(-1, "Import complete")
                if hasattr(self.gui_layout, 'update_img_info'):
                    self.gui_layout.update_img_info(f"{len(self.current_img.entries)} entries")

                QMessageBox.information(self, "Import Complete",
                                      f"Imported {imported_count} of {len(file_paths)} files")

        except Exception as e:
            error_msg = f"Error importing files: {str(e)}"
            self.log_message(error_msg)
            if hasattr(self.gui_layout, 'show_progress'):
                self.gui_layout.show_progress(-1, "Import error")
            QMessageBox.critical(self, "Import Error", error_msg)

    def export_selected(self):
        """Export selected entries"""
        if not self.current_img:
            QMessageBox.warning(self, "No IMG", "No IMG file is currently loaded.")
            return

        try:
            selected_rows = []
            if hasattr(self.gui_layout, 'table') and hasattr(self.gui_layout.table, 'selectedItems'):
                for item in self.gui_layout.table.selectedItems():
                    if item.column() == 0:  # Only filename column
                        selected_rows.append(item.row())

            if not selected_rows:
                QMessageBox.warning(self, "No Selection", "Please select entries to export.")
                return

            export_dir = QFileDialog.getExistingDirectory(self, "Export To Folder")
            if export_dir:
                self.log_message(f"Exporting {len(selected_rows)} entries...")

                if hasattr(self.gui_layout, 'show_progress'):
                    self.gui_layout.show_progress(0, "Exporting...")

                exported_count = 0
                for i, row in enumerate(selected_rows):
                    progress = int((i + 1) * 100 / len(selected_rows))
                    entry_name = self.gui_layout.table.item(row, 0).text() if self.gui_layout.table.item(row, 0) else f"Entry_{row}"

                    if hasattr(self.gui_layout, 'show_progress'):
                        self.gui_layout.show_progress(progress, f"Exporting {entry_name}")

                    # Check if IMG has export_entry method
                    if hasattr(self.current_img, 'export_entry'):
                        #if self.current_img.export_entry(row, export_dir):
                        entry = self.current_img.entries[row]
                        output_path = os.path.join(export_dir, entry.name)
                        if self.current_img.export_entry(entry, output_path):
                            exported_count += 1
                            self.log_message(f"Exported: {entry_name}")
                    else:
                        self.log_message(f"IMG export_entry method not available")
                        break

                self.log_message(f"Export complete: {exported_count}/{len(selected_rows)} files exported")

                if hasattr(self.gui_layout, 'show_progress'):
                    self.gui_layout.show_progress(-1, "Export complete")

                QMessageBox.information(self, "Export Complete", f"Exported {exported_count} of {len(selected_rows)} files to {export_dir}")

        except Exception as e:
            error_msg = f"Error exporting files: {str(e)}"
            self.log_message(error_msg)
            if hasattr(self.gui_layout, 'show_progress'):
                self.gui_layout.show_progress(-1, "Export error")
            QMessageBox.critical(self, "Export Error", error_msg)


    def export_all(self):
        """Export all entries"""
        if not self.current_img:
            QMessageBox.warning(self, "No IMG", "No IMG file is currently loaded.")
            return

        try:
            export_dir = QFileDialog.getExistingDirectory(self, "Export All To Folder")
            if export_dir:
                entry_count = len(self.current_img.entries) if hasattr(self.current_img, 'entries') and self.current_img.entries else 0
                self.log_message(f"Exporting all {entry_count} entries...")

                if hasattr(self.gui_layout, 'show_progress'):
                    self.gui_layout.show_progress(0, "Exporting all...")

                exported_count = 0
                for i, entry in enumerate(self.current_img.entries):
                    progress = int((i + 1) * 100 / entry_count)
                    entry_name = getattr(entry, 'name', f"Entry_{i}")

                    if hasattr(self.gui_layout, 'show_progress'):
                        self.gui_layout.show_progress(progress, f"Exporting {entry_name}")

                    # Check if IMG has export_entry method
                    if hasattr(self.current_img, 'export_entry'):
                        #if self.current_img.export_entry(i, export_dir):
                        entry = self.current_img.entries[i]
                        output_path = os.path.join(export_dir, entry.name)
                        if self.current_img.export_entry(entry, output_path):
                            exported_count += 1
                            self.log_message(f"Exported: {entry_name}")
                    else:
                        self.log_message(f"IMG export_entry method not available")
                        break

                self.log_message(f"Export complete: {exported_count}/{entry_count} files exported")

                if hasattr(self.gui_layout, 'show_progress'):
                    self.gui_layout.show_progress(-1, "Export complete")

                QMessageBox.information(self, "Export Complete", f"Exported {exported_count} of {entry_count} files to {export_dir}")

        except Exception as e:
            error_msg = f"Error exporting all files: {str(e)}"
            self.log_message(error_msg)
            if hasattr(self.gui_layout, 'show_progress'):
                self.gui_layout.show_progress(-1, "Export error")
            QMessageBox.critical(self, "Export Error", error_msg)


    def remove_selected(self):
        """Remove selected entries"""
        if not self.current_img:
            QMessageBox.warning(self, "No IMG", "No IMG file is currently loaded.")
            return

        try:
            selected_rows = []
            if hasattr(self.gui_layout, 'table') and hasattr(self.gui_layout.table, 'selectedItems'):
                for item in self.gui_layout.table.selectedItems():
                    if item.column() == 0:  # Only filename column
                        selected_rows.append(item.row())

            if not selected_rows:
                QMessageBox.warning(self, "No Selection", "Please select entries to remove.")
                return

            # Confirm removal
            entry_names = []
            for row in selected_rows:
                item = self.gui_layout.table.item(row, 0)
                entry_names.append(item.text() if item else f"Entry_{row}")

            reply = QMessageBox.question(
                self, "Confirm Removal", f"Remove {len(selected_rows)} selected entries?\n\n" + "\n".join(entry_names[:5]) +
                (f"\n... and {len(entry_names) - 5} more" if len(entry_names) > 5 else ""),
                QMessageBox.StandardButton.Yes | QMessageBox.StandardButton.No
            )

            if reply == QMessageBox.StandardButton.Yes:
                # Sort in reverse order to maintain indices
                selected_rows.sort(reverse=True)

                removed_count = 0
                for row in selected_rows:
                    item = self.gui_layout.table.item(row, 0)
                    entry_name = item.text() if item else f"Entry_{row}"

                    # Check if IMG has remove_entry method
                    if hasattr(self.current_img, 'remove_entry'):
                        if self.current_img.remove_entry(row):
                            removed_count += 1
                            self.log_message(f"Removed: {entry_name}")
                    else:
                        self.log_message(f"IMG remove_entry method not available")
                        break

                # Refresh table
                if hasattr(self, '_populate_real_img_table'):
                    self._populate_real_img_table(self.current_img)
                else:
                    populate_img_table(self.gui_layout.table, self.current_img)

                self.log_message(f"Removal complete: {removed_count} entries removed")

                if hasattr(self.gui_layout, 'update_img_info'):
                    self.gui_layout.update_img_info(f"{len(self.current_img.entries)} entries")

                QMessageBox.information(self, "Removal Complete",
                                      f"Removed {removed_count} entries")

        except Exception as e:
            error_msg = f"Error removing entries: {str(e)}"
            self.log_message(error_msg)
            QMessageBox.critical(self, "Removal Error", error_msg)


    def remove_all_entries(self):
        """Remove all entries from IMG"""
        if not self.current_img:
            QMessageBox.warning(self, "Warning", "No IMG file loaded")
            return

        try:
            reply = QMessageBox.question(self, "Remove All",
                                        "Remove all entries from IMG?")
            if reply == QMessageBox.StandardButton.Yes:
                self.current_img.entries.clear()
                self._update_ui_for_loaded_img()
                self.log_message("All entries removed")
        except Exception as e:
            self.log_message(f"Error in remove_all_entries: {str(e)}")


    def quick_export(self):
        """Quick export selected files to default location"""
        if not self.current_img:
            QMessageBox.warning(self, "Warning", "No IMG file loaded")
            return

        try:
            # Check if we have a selection method available
            if hasattr(self.gui_layout, 'table') and hasattr(self.gui_layout.table, 'selectionModel'):
                selected_rows = self.gui_layout.table.selectionModel().selectedRows()
            else:
                selected_rows = []

            if not selected_rows:
                QMessageBox.warning(self, "Warning", "No entries selected")
                return

            # Use Documents/IMG_Exports as default
            export_dir = os.path.join(os.path.expanduser("~"), "Documents", "IMG_Exports")
            os.makedirs(export_dir, exist_ok=True)

            self.log_message(f"Quick exporting {len(selected_rows)} files to {export_dir}")
            QMessageBox.information(self, "Info", "Quick export functionality coming soon")
        except Exception as e:
            self.log_message(f"Error in quick_export: {str(e)}")

    def close_img_file(self): #vers1
        """placeholder - close img debug"""

    def close_all_file(self): #vers1
        """placeholder - close all debug"""

    def reload_current_file(self): #vers 1
        """Reload current IMG or COL file (close and reopen)"""
        try:
            if self.current_img and self.current_img.file_path:
                # Store current IMG path
                img_path = self.current_img.file_path
                self.log_message(f"Reloading IMG file: {os.path.basename(img_path)}")

                # Close current file
                self.close_img_file()

                # Reopen the file
                self.load_img_file(img_path)
                self.log_message("IMG file reloaded")
                return True

            elif self.current_col and hasattr(self.current_col, 'file_path'):
                # Store current COL path
                col_path = self.current_col.file_path
                self.log_message(f"Reloading COL file: {os.path.basename(col_path)}")

                # Close current COL
                self.current_col = None

                # Reopen the COL file
                if hasattr(self, 'load_col_file_safely'):
                    self.load_col_file_safely(col_path)
                    self.log_message("COL file reloaded")
                    return True

            else:
                self.log_message("No file to reload")
                return False

        except Exception as e:
            self.log_message(f"Reload failed: {str(e)}")
            return False


    # Add aliases for button connections To-Do
    def reload_file(self):
        return self.reload_current_file()

    def export_selected_via(self): #vers 1
        """Export selected entries via IDE file"""
        from apps.core.exporter import export_via_function
        export_via_function(self)

    def quick_export_selected(self): #vers 1
        """Quick export selected entries"""
        from apps.core.exporter import quick_export_function
        quick_export_function(self)

    def dump_entries(self): #vers 1
        """Dump all entries"""
        try:
            from apps.core.exporter import dump_all_function
            dump_all_function(self)
        except Exception as e:
            self.log_message(f"Dump error: {str(e)}")


    def import_files_via(self): #vers 1
        """Import files via IDE file"""
        try:
            from apps.core.importer import import_via_function
            import_via_function(self)
        except Exception as e:
            self.log_message(f"Import via error: {str(e)}")


    def remove_via_entries(self):
        """Remove entries via IDE file"""
        try:
            from apps.core.remove import remove_via_entries_function
            remove_via_entries_function(self)
        except Exception as e:
            self.log_message(f"Remove via error: {str(e)}")


    def pin_selected(self): #vers 1
        """Pin selected entries to top of list"""
        try:
            if hasattr(self.gui_layout, 'table') and hasattr(self.gui_layout.table, 'selectionModel'):
                selected_rows = self.gui_layout.table.selectionModel().selectedRows()
            else:
                selected_rows = []

            if not selected_rows:
                QMessageBox.information(self, "Pin", "No entries selected")
                return

            self.log_message(f"Pinned {len(selected_rows)} entries")
        except Exception as e:
            self.log_message(f"Error in pin_selected: {str(e)}")



    def apply_search_and_performance_fixes(self): #vers 2
        """Apply search and performance fixes"""
        try:
            self.log_message("ðŸ”§ Applying search and performance fixes...")

            # 1. Setup our new consolidated search system
            from apps.core.guisearch import install_search_system
            if install_search_system(self):
                self.log_message("New search system installed")
            else:
                self.log_message("Search system setup failed")

            # 2. COL debug control (keep your existing code)
            try:
                def toggle_col_debug():
                    """Simple COL debug toggle"""
                    try:
                        import methods.col_core_classes as col_module
                        current = getattr(col_module, '_global_debug_enabled', False)
                        col_module._global_debug_enabled = not current

                        if col_module._global_debug_enabled:
                            self.log_message("COL debug enabled")
                        else:
                            self.log_message("COL debug disabled")

                    except Exception as e:
                        self.log_message(f"COL debug toggle error: {e}")

                # Add to main window
                self.toggle_col_debug = toggle_col_debug

                # Start with debug disabled for performance
                import methods.col_core_classes as col_module
                col_module._global_debug_enabled = False

                self.log_message("COL performance mode enabled")

            except Exception as e:
                self.log_message(f"COL setup issue: {e}")

            self.log_message("Search and performance fixes applied")

        except Exception as e:
            self.log_message(f"Apply fixes error: {e}")


    # COL and editor functions
    def open_col_editor(self): #vers 2
        """Open COL file editor - WORKING VERSION"""

        from apps.components.Col_Editor.col_workshop import COLEditorDialog
        self.log_message("Opening COL Workshop...")
        editor = COLEditorDialog(self)
        editor.show()
        self.log_message("COL Workshop opened")

   #TODO below, coming soon.
    def open_dff_editor(self): #vers 1
        """Open DFF model editor"""
        self.log_message("DFF editor functionality coming soon")

    def open_ipf_editor(self): #vers 1
        """Open IPF animation editor"""
        self.log_message("IPF editor functionality coming soon")

    def open_ipl_editor(self): #vers 1
        """Open IPL item placement editor"""
        self.log_message("IPL editor functionality coming soon")

    def open_ide_editor(self): #vers 1
        """Open IDE item definition editor"""
        self.log_message("IDE editor functionality coming soon")

    def open_dat_editor(self): #vers 1
        """Open DAT file editor"""
        self.log_message("DAT editor functionality coming soon")

    def open_zons_editor(self): #vers 1
        """Open zones editor"""
        self.log_message("Zones editor functionality coming soon")

    def open_weap_editor(self): #vers 1
        """Open weapons editor"""
        self.log_message("Weapons editor functionality coming soon")

    def open_vehi_editor(self): #vers 1
        """Open vehicles editor"""
        self.log_message("Vehicles editor functionality coming soon")

    def open_radar_map(self): #vers 1
        """Open radar map editor"""
        self.log_message("Radar map functionality coming soon")

    def open_paths_map(self): #vers 1
        """Open paths map editor"""
        self.log_message("Paths map functionality coming soon")

    def open_waterpro(self): #vers 1
        """Open water properties editor"""
        self.log_message("Water properties functionality coming soon")


    def validate_img(self): #vers 3
        """Validate current IMG file"""
        if not self.current_img:
            QMessageBox.warning(self, "No IMG", "No IMG file is currently loaded.")
            return

        try:
            self.log_message("Validating IMG file...")

            if hasattr(self.gui_layout, 'show_progress'):
                self.gui_layout.show_progress(0, "Validating...")

            # Try different validation approaches
            validation_result = None

            # Method 1: Try IMGValidator class
            try:
                validator = IMGValidator()
                if hasattr(validator, 'validate'):
                    validation_result = validator.validate(self.current_img)
                elif hasattr(validator, 'validate_img_file'):
                    validation_result = validator.validate_img_file(self.current_img)
            except Exception as e:
                self.log_message(f"IMGValidator error: {str(e)}")

            # Method 2: Try static method
            if not validation_result:
                try:
                    validation_result = IMGValidator.validate_img_file(self.current_img)
                except Exception as e:
                    self.log_message(f"Static validation error: {str(e)}")

            if hasattr(self.gui_layout, 'show_progress'):
                self.gui_layout.show_progress(-1, "Validation complete")

            if validation_result:
                if hasattr(validation_result, 'is_valid') and validation_result.is_valid:
                    self.log_message("IMG file validation passed")
                    QMessageBox.information(self, "Validation Result", "IMG file is valid!")
                else:
                    errors = getattr(validation_result, 'errors', ['Unknown validation issues'])
                    self.log_message(f"IMG file validation failed: {len(errors)} errors")
                    error_details = "\n".join(errors[:10])
                    if len(errors) > 10:
                        error_details += f"\n... and {len(errors) - 10} more errors"

                    QMessageBox.warning(self, "Validation Failed",
                                      f"IMG file has {len(errors)} validation errors:\n\n{error_details}")
            else:
                self.log_message("IMG file validation completed (no issues detected)")
                QMessageBox.information(self, "Validation Result", "IMG file appears to be valid!")

        except Exception as e:
            error_msg = f"Error validating IMG: {str(e)}"
            self.log_message(error_msg)
            if hasattr(self.gui_layout, 'show_progress'):
                self.gui_layout.show_progress(-1, "Validation error")
            QMessageBox.critical(self, "Validation Error", error_msg)


    def show_theme_settings(self): #vers 2
        """Show theme settings dialog"""
        self.show_settings()  # For now, use general settings

    def show_about(self): #vers 2
        """Show about dialog"""
        about_text = """
        <h2>IMG Factory 1.5</h2>
        <p><b>Professional IMG Archive Manager</b></p>
        <p>Version: 1.5.0 Python Edition</p>
        <p>Author: X-Seti</p>
        <p>Based on original IMG Factory by MexUK (2007)</p>
        <br>
        <p>Features:</p>
        <ul>
        <li>IMG file creation and editing</li>
        <li>Multi-format support (DFF, TXD, COL, IFP)</li>
        <li>Template system</li>
        <li>Batch operations</li>
        <li>Validation tools</li>
        </ul>
        """

        QMessageBox.about(self, "About IMG Factory", about_text)


    def show_gui_settings(self): #vers 5
        """Show GUI settings dialog - ADD THIS METHOD TO YOUR MAIN WINDOW CLASS"""
        try:
            from PyQt6.QtWidgets import QDialog, QVBoxLayout, QHBoxLayout, QLabel, QSpinBox, QPushButton, QGroupBox

            dialog = QDialog(self)
            dialog.setWindowTitle("GUI Layout Settings")
            dialog.setMinimumSize(500, 250)

            layout = QVBoxLayout(dialog)

            # Panel width group
            width_group = QGroupBox("Right Panel Width Settings")
            width_layout = QVBoxLayout(width_group)

            # Current width display
            current_width = 240  # Default
            if hasattr(self.gui_layout, 'main_splitter') and hasattr(self.gui_layout.main_splitter, 'sizes'):
                sizes = self.gui_layout.main_splitter.sizes()
                if len(sizes) > 1:
                    current_width = sizes[1]

            # Width spinner
            spinner_layout = QHBoxLayout()
            spinner_layout.addWidget(QLabel("Width:"))
            width_spin = QSpinBox()
            width_spin.setRange(180, 400)
            width_spin.setValue(current_width)
            width_spin.setSuffix(" px")
            spinner_layout.addWidget(width_spin)
            spinner_layout.addStretch()
            width_layout.addLayout(spinner_layout)

            # Preset buttons
            presets_layout = QHBoxLayout()
            presets_layout.addWidget(QLabel("Presets:"))
            presets = [("Narrow", 200), ("Default", 240), ("Wide", 280), ("Extra Wide", 320)]
            for name, value in presets:
                btn = QPushButton(f"{name}\n({value}px)")
                btn.clicked.connect(lambda checked, v=value: width_spin.setValue(v))
                presets_layout.addWidget(btn)
            presets_layout.addStretch()
            width_layout.addLayout(presets_layout)

            layout.addWidget(width_group)

            # Buttons
            button_layout = QHBoxLayout()

            preview_btn = QPushButton("Preview")
            def preview_changes():
                width = width_spin.value()
                if hasattr(self.gui_layout, 'main_splitter') and hasattr(self.gui_layout.main_splitter, 'sizes'):
                    sizes = self.gui_layout.main_splitter.sizes()
                    if len(sizes) >= 2:
                        self.gui_layout.main_splitter.setSizes([sizes[0], width])

                if hasattr(self.gui_layout, 'main_splitter'):
                    right_widget = self.gui_layout.main_splitter.widget(1)
                    if right_widget:
                        right_widget.setMaximumWidth(width + 60)
                        right_widget.setMinimumWidth(max(180, width - 40))

            preview_btn.clicked.connect(preview_changes)
            button_layout.addWidget(preview_btn)

            apply_btn = QPushButton("Apply & Close")
            def apply_changes():
                width = width_spin.value()
                if hasattr(self.gui_layout, 'main_splitter') and hasattr(self.gui_layout.main_splitter, 'sizes'):
                    sizes = self.gui_layout.main_splitter.sizes()
                    if len(sizes) >= 2:
                        self.gui_layout.main_splitter.setSizes([sizes[0], width])

                if hasattr(self.gui_layout, 'main_splitter'):
                    right_widget = self.gui_layout.main_splitter.widget(1)
                    if right_widget:
                        right_widget.setMaximumWidth(width + 60)
                        right_widget.setMinimumWidth(max(180, width - 40))

                # Save to settings if you have app_settings
                if hasattr(self, 'app_settings') and hasattr(self.app_settings, 'current_settings'):
                    self.app_settings.current_settings["right_panel_width"] = width
                    if hasattr(self.app_settings, 'save_settings'):
                        self.app_settings.save_settings()

                self.log_message(f"Right panel width set to {width}px")
                dialog.accept()

            apply_btn.clicked.connect(apply_changes)
            button_layout.addWidget(apply_btn)

            cancel_btn = QPushButton("Cancel")
            cancel_btn.clicked.connect(dialog.reject)
            button_layout.addWidget(cancel_btn)

            layout.addLayout(button_layout)

            dialog.exec()

        except Exception as e:
            self.log_message(f"Error showing GUI settings: {str(e)}")

    def show_gui_layout_settings(self): #vers 2
        """Show GUI Layout settings - called from menu"""
        if hasattr(self, 'gui_layout') and hasattr(self.gui_layout, 'show_gui_layout_settings'):
            self.gui_layout.show_gui_layout_settings()
        else:
            self.log_message("GUI Layout settings not available")

    def debug_theme_system(self): #vers 1
        """Debug method to check theme system status"""
        try:
            if hasattr(self, 'app_settings'):
                settings = self.app_settings
                self.log_message(f"Theme System Debug:")

                if hasattr(settings, 'settings_file'):
                    self.log_message(f"   Settings file: {settings.settings_file}")
                if hasattr(settings, 'themes_dir'):
                    self.log_message(f"   Themes directory: {settings.themes_dir}")
                    self.log_message(f"   Themes dir exists: {settings.themes_dir.exists()}")
                if hasattr(settings, 'themes'):
                    self.log_message(f"   Available themes: {list(settings.themes.keys())}")
                if hasattr(settings, 'current_settings'):
                    self.log_message(f"   Current theme: {settings.current_settings.get('theme')}")

                # Check if themes directory has files
                if hasattr(settings, 'themes_dir') and settings.themes_dir.exists():
                    theme_files = list(settings.themes_dir.glob("*.json"))
                    self.log_message(f"   Theme files found: {[f.name for f in theme_files]}")
                else:
                    self.log_message(f"Themes directory does not exist!")
            else:
                self.log_message("No app_settings available")
        except Exception as e:
            self.log_message(f"Error in debug_theme_system: {str(e)}")

    def show_settings(self): #vers 1
        """Show settings dialog"""
        print("show_settings called!")  # Debug
        try:
            # Try different import paths
            try:
                from apps.utils.app_settings_system import SettingsDialog, apply_theme_to_app
            except ImportError:
                from app_settings_system import SettingsDialog, apply_theme_to_app

            dialog = SettingsDialog(self.app_settings, self)
            if dialog.exec() == QDialog.DialogCode.Accepted:
                apply_theme_to_app(QApplication.instance(), self.app_settings)
                if hasattr(self.gui_layout, 'apply_table_theme'):
                    self.gui_layout.apply_table_theme()
                self.log_message("Settings updated")
        except Exception as e:
            print(f"Settings error: {e}")
            self.log_message(f"Settings error: {str(e)}")

    # SETTINGS PERSISTENCE - KEEP 100% OF FUNCTIONALITY

    def _restore_settings(self): #vers 1
        """Restore application settings"""
        try:
            settings = QSettings("XSeti", "IMGFactory")

            # Restore window geometry
            geometry = settings.value("geometry")
            if geometry:
                self.restoreGeometry(geometry)

            # Restore splitter state
            splitter_state = settings.value("splitter_state")
            if splitter_state and hasattr(self.gui_layout, 'main_splitter'):
                self.gui_layout.main_splitter.restoreState(splitter_state)

            self.log_message("Settings restored")

        except Exception as e:
            self.log_message(f"Failed to restore settings: {str(e)}")

    def _save_settings(self): #vers 1
        """Save application settings"""
        try:
            settings = QSettings("XSeti", "IMGFactory")

            # Save window geometry
            settings.setValue("geometry", self.saveGeometry())

            # Save splitter state
            if hasattr(self.gui_layout, 'main_splitter'):
                settings.setValue("splitter_state", self.gui_layout.main_splitter.saveState())

            self.log_message("Settings saved")

        except Exception as e:
            self.log_message(f"Failed to save settings: {str(e)}")

    def closeEvent(self, event): #vers 2
        """Handle application close"""
        try:
            self._save_settings()

            # Clean up threads
            if hasattr(self, 'load_thread') and self.load_thread and self.load_thread.isRunning():
                self.load_thread.quit()
                self.load_thread.wait()

            # Close all files
            if hasattr(self, 'close_manager'):
                self.close_manager.close_all_tabs()

            event.accept()
        except Exception as e:
            self.log_message(f"Error during close: {str(e)}")
            event.accept()  # Accept anyway to prevent hanging


def main():
   """Main application entry point"""
   try:
       app = QApplication(sys.argv)
       app.setApplicationName("IMG Factory")
       app.setApplicationVersion("1.5")
       app.setOrganizationName("X-Seti")

       # Set application icon
       try:
           from apps.methods.svg_shared_icons import get_app_icon
           app_icon = get_app_icon()
           app.setWindowIcon(app_icon)
       except Exception as e:
           print(f"Could not set application icon: {e}")

       # Load settings
       try:
           # Try different import paths for settings
           try:
               from apps.utils.app_settings_system import AppSettings
           except ImportError:
               from app_settings_system import AppSettings

           settings = AppSettings()
           if hasattr(settings, 'load_settings'):
               settings.load_settings()

           # Test if settings actually work
           if not hasattr(settings, 'get_stylesheet'):
               raise AttributeError("AppSettings missing get_stylesheet method")

       except Exception as e:
           print(f"Warning: Could not load settings: {str(e)}")
           # Only use DummySettings as last resort
           class DummySettings:
               def __init__(self):
                   self.current_settings = {
                       "theme": "img_factory",
                       "font_family": "Arial",
                       "font_size": 9,
                       "show_tooltips": True,
                       "auto_save": True,
                       "debug_mode": False
                   }
                   self.themes = {
                       "img_factory": {
                           "colors": {
                               "background": "#f0f0f0",
                               "text": "#000000",
                               "button_text_color": "#000000"
                           }
                       }
                   }

               def get_stylesheet(self):
                   return "QMainWindow { background-color: #f0f0f0; }"

               def get_theme(self, theme_name=None):
                   return self.themes.get("img_factory", {"colors": {}})

               def load_settings(self):
                   pass

               def save_settings(self):
                   pass

           settings = DummySettings()
           print("Using DummySettings - theme system may be limited")

       # Create main window
       window = IMGFactory(settings)
       # Show window
       window.show()

       return app.exec()

   except Exception as e:
       print(f"Fatal error in main(): {str(e)}")
       import traceback
       traceback.print_exc()
       return 1


if __name__ == "__main__":
   sys.exit(main())<|MERGE_RESOLUTION|>--- conflicted
+++ resolved
@@ -138,11 +138,7 @@
 from apps.methods.col_export_functions import integrate_col_export_functions
 
 App_name = "Img Factory 1.5"
-<<<<<<< HEAD
-App_build ="November 28"
-=======
 App_build ="November 29"
->>>>>>> 8f02b6ee
 App_auth = "X-Seti"
 
 def setup_rebuild_system(self): #vers 1
