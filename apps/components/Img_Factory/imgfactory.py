--- conflicted
+++ resolved
@@ -25,15 +25,12 @@
 print("PyQt6.QtCore imported successfully")
 from PyQt6.QtCore import pyqtSignal, QMimeData, Qt, QThread, QTimer, QSettings
 from PyQt6.QtGui import QAction, QContextMenuEvent, QDragEnterEvent, QDropEvent, QFont, QIcon, QPixmap, QShortcut, QTextCursor
-<<<<<<< HEAD
-=======
 # Import comprehensive_fix using importlib to avoid relative import issues
 import importlib.util
 spec = importlib.util.spec_from_file_location("comprehensive", os.path.join(os.path.dirname(__file__), "comprehensive.py"))
 comprehensive_fix_module = importlib.util.module_from_spec(spec)
 spec.loader.exec_module(comprehensive_fix_module)
 fix_menu_system_and_functionality = comprehensive_fix_module.fix_menu_system_and_functionality
->>>>>>> a84413f4
 
 
 # OR use the full path:
@@ -1226,10 +1223,7 @@
 
         # Add missing functions for menu system
         self.save_img_as = self._save_img_as
-<<<<<<< HEAD
-=======
         self.save_img_entry = self._save_img_entry  # Main save function with modification check
->>>>>>> a84413f4
         self.find_entries = self._find_entries
         self.find_next_entries = self._find_next_entries
         self.duplicate_selected = self._duplicate_selected
@@ -1303,8 +1297,6 @@
             QMessageBox.critical(self, "Save As Error", f"Failed to save IMG file:\n{str(e)}")
             return False
 
-<<<<<<< HEAD
-=======
     def _save_img_entry(self):
         """Save IMG file with modification check - addresses issue #1"""
         try:
@@ -1374,7 +1366,6 @@
             QMessageBox.critical(self, "Save Error", f"Failed to save IMG file:\n{str(e)}")
             return False
 
->>>>>>> a84413f4
     def _find_entries(self):
         """Find entries in the table"""
         try:
