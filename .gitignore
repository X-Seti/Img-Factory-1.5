```
# Compiled and build artifacts
*.pyc
__pycache__/
*.o
*.obj

# Dependencies
.venv/
venv/
<<<<<<< HEAD
env/
node_modules/
=======
>>>>>>> 4426a496

# Logs and temp files
*.log
*.tmp
*.swp

# Environment
.env
.env.local
*.env.*

# Editors
.vscode/
.idea/
*.swp
*.swo

# Coverage
.coverage
coverage/
htmlcov/

# Python cache
.mypy_cache/
.pytest_cache/
```<|MERGE_RESOLUTION|>--- conflicted
+++ resolved
@@ -8,11 +8,6 @@
 # Dependencies
 .venv/
 venv/
-<<<<<<< HEAD
-env/
-node_modules/
-=======
->>>>>>> 4426a496
 
 # Logs and temp files
 *.log
