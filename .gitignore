--- conflicted
+++ resolved
@@ -4,29 +4,12 @@
 __pycache__/
 *.o
 *.obj
-<<<<<<< HEAD
-*.so
-*.dll
-*.exe
-*.out
-=======
->>>>>>> 0abacb78
 
 # Dependencies
 .venv/
 venv/
 env/
 node_modules/
-<<<<<<< HEAD
-dist/
-build/
-target/
-.gradle/
-.mypy_cache/
-.pytest_cache/
-.coverage
-=======
->>>>>>> 0abacb78
 
 # Logs and temp files
 *.log
@@ -48,28 +31,6 @@
 .coverage
 coverage/
 htmlcov/
-<<<<<<< HEAD
-
-# Compressed files
-*.zip
-*.gz
-*.tar
-*.tgz
-*.bz2
-*.xz
-*.7z
-*.rar
-*.zst
-*.lz4
-*.lzh
-*.cab
-*.arj
-*.rpm
-*.deb
-*.Z
-*.lz
-*.lzo
-=======
 
 # Python specific
 *.pyc
@@ -89,7 +50,6 @@
 .Python
 *.so
 .libs/
->>>>>>> 0abacb78
 *.tar.gz
 *.whl
 dist/
